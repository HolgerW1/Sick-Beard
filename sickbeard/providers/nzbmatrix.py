--- conflicted
+++ resolved
@@ -1,191 +1,181 @@
-# Author: Nic Wolfe <nic@wolfeden.ca>
-# URL: http://code.google.com/p/sickbeard/
-#
-# This file is part of Sick Beard.
-#
-# Sick Beard is free software: you can redistribute it and/or modify
-# it under the terms of the GNU General Public License as published by
-# the Free Software Foundation, either version 3 of the License, or
-# (at your option) any later version.
-#
-# Sick Beard is distributed in the hope that it will be useful,
-# but WITHOUT ANY WARRANTY; without even the implied warranty of
-# MERCHANTABILITY or FITNESS FOR A PARTICULAR PURPOSE.  See the
-# GNU General Public License for more details.
-#
-# You should have received a copy of the GNU General Public License
-# along with Sick Beard.  If not, see <http://www.gnu.org/licenses/>.
-
-import re
-import time
-import urllib
-import datetime
-
-import xml.etree.cElementTree as etree
-
-import sickbeard
-import generic
-
-from sickbeard import classes, logger, sceneHelpers, db
-from sickbeard import tvcache
-from sickbeard.common import *
-
-class NZBMatrixProvider(generic.NZBProvider):
-
-    def __init__(self):
-
-        generic.NZBProvider.__init__(self, "NZBMatrix")
-
-        self.supportsBacklog = True
-
-        self.cache = NZBMatrixCache(self)
-
-        self.url = 'http://www.nzbmatrix.com/'
-
-    def isEnabled(self):
-        return sickbeard.NZBMATRIX
-
-    def _get_season_search_strings(self, show, season):
-        sceneSearchStrings = set(sceneHelpers.makeSceneSeasonSearchString(show, season, "nzbmatrix"))
-
-        # search for all show names and episode numbers like ("a","b","c") in a single search
-        return ['("' + '","'.join(sceneSearchStrings) + '")']
-
-    def _get_episode_search_strings(self, ep_obj):
-
-        sceneSearchStrings = set(sceneHelpers.makeSceneSearchString(ep_obj))
-
-<<<<<<< HEAD
-		# search for all show names and episode numbers like (%2b"show-a"%2b"episode-a")+(%2b"show-b"%2b"episode-b") in a single search
-		nzbMatrixSearchStrings = []
-		for searchString in sceneSearchStrings:
-			searchWords = searchString.split('.')
-			nzbMatrixSearchStrings.append('(+"' + '"+"'.join(searchWords) + '")')
-			
-		return ['.'.join(nzbMatrixSearchStrings)]
-
-	def _doSearch(self, curString, quotes=False, english=True):
-=======
-        # search for all show names and episode numbers like ("a","b","c") in a single search
-        return ['("' + '","'.join(sceneSearchStrings) + '")']
-
-    def _doSearch(self, curString, quotes=False):
->>>>>>> 6e21d483
-
-        term =  re.sub('[\.\-]', ' ', curString).encode('utf-8')
-        if quotes:
-            term = "\""+term+"\""
-
-<<<<<<< HEAD
-		params = {"term": term,
-				  "age": sickbeard.USENET_RETENTION,
-				  "page": "download",
-				  "username": sickbeard.NZBMATRIX_USERNAME,
-				  "apikey": sickbeard.NZBMATRIX_APIKEY,
-				  "subcat": "6,41,28"}
-		
-		if english:
-			params["english"] = 1
-		
-		searchURL = "http://rss.nzbmatrix.com/rss.php?" + urllib.urlencode(params)
-=======
-        params = {"term": term,
-                  "age": sickbeard.USENET_RETENTION,
-                  "page": "download",
-                  "username": sickbeard.NZBMATRIX_USERNAME,
-                  "apikey": sickbeard.NZBMATRIX_APIKEY,
-                  "subcat": "6,41",
-                  "english": 1}
-
-        searchURL = "http://rss.nzbmatrix.com/rss.php?" + urllib.urlencode(params)
->>>>>>> 6e21d483
-
-        logger.log(u"Search string: " + searchURL, logger.DEBUG)
-
-        logger.log(u"Sleeping 10 seconds to respect NZBMatrix's rules")
-        time.sleep(10)
-
-        searchResult = self.getURL(searchURL)
-
-        if not searchResult:
-            return []
-
-        try:
-            responseSoup = etree.ElementTree(etree.XML(searchResult))
-            items = responseSoup.getiterator('item')
-        except Exception, e:
-            logger.log(u"Error trying to load NZBMatrix RSS feed: "+str(e).decode('utf-8'), logger.ERROR)
-            return []
-
-        results = []
-
-        for curItem in items:
-            title = curItem.findtext('title')
-            url = curItem.findtext('link')
-
-            if title == 'Error: No Results Found For Your Search':
-                continue
-
-            if not title or not url:
-                logger.log(u"The XML returned from the NZBMatrix RSS feed is incomplete, this result is unusable", logger.ERROR)
-                continue
-
-            results.append(curItem)
-
-        return results
-
-
-    def findPropers(self, date=None):
-
-        results = []
-
-        for curResult in self._doSearch("(PROPER,REPACK)"):
-
-            title = curResult.findtext('title')
-            url = curResult.findtext('link').replace('&amp;','&')
-
-            descriptionStr = curResult.findtext('description')
-            dateStr = re.search('<b>Added:</b> (\d{4}-\d\d-\d\d \d\d:\d\d:\d\d)', descriptionStr).group(1)
-            if not dateStr:
-                logger.log(u"Unable to figure out the date for entry "+title+", skipping it")
-                continue
-            else:
-                resultDate = datetime.datetime.strptime(dateStr, "%Y-%m-%d %H:%M:%S")
-
-            if date == None or resultDate > date:
-                results.append(classes.Proper(title, url, resultDate))
-
-        return results
-
-
-class NZBMatrixCache(tvcache.TVCache):
-
-    def __init__(self, provider):
-
-        tvcache.TVCache.__init__(self, provider)
-
-        # only poll NZBMatrix every 25 minutes max
-        self.minTime = 25
-
-
-    def _getRSSData(self):
-        # get all records since the last timestamp
-        url = "http://rss.nzbmatrix.com/rss.php?"
-
-        urlArgs = {'page': 'download',
-                   'username': sickbeard.NZBMATRIX_USERNAME,
-                   'apikey': sickbeard.NZBMATRIX_APIKEY,
-                   'english': 1,
-                   'scenename': 1,
-                   'subcat': '6,41'}
-
-        url += urllib.urlencode(urlArgs)
-
-        logger.log(u"NZBMatrix cache update URL: "+ url, logger.DEBUG)
-
-        data = self.provider.getURL(url)
-
-        return data
-
-
+# Author: Nic Wolfe <nic@wolfeden.ca>
+# URL: http://code.google.com/p/sickbeard/
+#
+# This file is part of Sick Beard.
+#
+# Sick Beard is free software: you can redistribute it and/or modify
+# it under the terms of the GNU General Public License as published by
+# the Free Software Foundation, either version 3 of the License, or
+# (at your option) any later version.
+#
+# Sick Beard is distributed in the hope that it will be useful,
+# but WITHOUT ANY WARRANTY; without even the implied warranty of
+# MERCHANTABILITY or FITNESS FOR A PARTICULAR PURPOSE.  See the
+# GNU General Public License for more details.
+#
+# You should have received a copy of the GNU General Public License
+# along with Sick Beard.  If not, see <http://www.gnu.org/licenses/>.
+
+import re
+import time
+import urllib
+import datetime
+
+import xml.etree.cElementTree as etree
+
+import sickbeard
+import generic
+
+from sickbeard import classes, logger, sceneHelpers, db
+from sickbeard import tvcache
+from sickbeard.common import *
+
+class NZBMatrixProvider(generic.NZBProvider):
+
+    def __init__(self):
+
+        generic.NZBProvider.__init__(self, "NZBMatrix")
+
+        self.supportsBacklog = True
+
+        self.cache = NZBMatrixCache(self)
+
+        self.url = 'http://www.nzbmatrix.com/'
+
+    def isEnabled(self):
+        return sickbeard.NZBMATRIX
+
+    def _get_season_search_strings(self, show, season):
+        sceneSearchStrings = set(sceneHelpers.makeSceneSeasonSearchString(show, season, "nzbmatrix"))
+
+        # search for all show names and episode numbers like ("a","b","c") in a single search
+        return ['("' + '","'.join(sceneSearchStrings) + '")']
+
+    def _get_episode_search_strings(self, ep_obj):
+
+        sceneSearchStrings = set(sceneHelpers.makeSceneSearchString(ep_obj))
+
+        # search for all show names and episode numbers like ("a","b","c") in a single search
+        return ['("' + '","'.join(sceneSearchStrings) + '")']
+
+        # search for all show names and episode numbers like (%2b"show-a"%2b"episode-a")+(%2b"show-b"%2b"episode-b") in a single search
+        nzbMatrixSearchStrings = []
+        for searchString in sceneSearchStrings:
+            searchWords = searchString.split('.')
+            nzbMatrixSearchStrings.append('(+"' + '"+"'.join(searchWords) + '")')
+            
+        return ['.'.join(nzbMatrixSearchStrings)]
+
+    def _doSearch(self, curString, quotes=False):
+
+        term =  re.sub('[\.\-]', ' ', curString).encode('utf-8')
+        if quotes:
+            term = "\""+term+"\""
+
+        params = {"term": term,
+                  "age": sickbeard.USENET_RETENTION,
+                  "page": "download",
+                  "username": sickbeard.NZBMATRIX_USERNAME,
+                  "apikey": sickbeard.NZBMATRIX_APIKEY,
+                  "subcat": "6,41",
+                  "english": 1}
+
+        params = {"term": term,
+                  "age": sickbeard.USENET_RETENTION,
+                  "page": "download",
+                  "username": sickbeard.NZBMATRIX_USERNAME,
+                  "apikey": sickbeard.NZBMATRIX_APIKEY,
+                  "subcat": "6,41,28",
+                  "english": 1}
+
+        searchURL = "http://rss.nzbmatrix.com/rss.php?" + urllib.urlencode(params)
+
+        logger.log(u"Search string: " + searchURL, logger.DEBUG)
+
+        logger.log(u"Sleeping 10 seconds to respect NZBMatrix's rules")
+        time.sleep(10)
+
+        searchResult = self.getURL(searchURL)
+
+        if not searchResult:
+            return []
+
+        try:
+            responseSoup = etree.ElementTree(etree.XML(searchResult))
+            items = responseSoup.getiterator('item')
+        except Exception, e:
+            logger.log(u"Error trying to load NZBMatrix RSS feed: "+str(e).decode('utf-8'), logger.ERROR)
+            return []
+
+        results = []
+
+        for curItem in items:
+            title = curItem.findtext('title')
+            url = curItem.findtext('link')
+
+            if title == 'Error: No Results Found For Your Search':
+                continue
+
+            if not title or not url:
+                logger.log(u"The XML returned from the NZBMatrix RSS feed is incomplete, this result is unusable", logger.ERROR)
+                continue
+
+            results.append(curItem)
+
+        return results
+
+
+    def findPropers(self, date=None):
+
+        results = []
+
+        for curResult in self._doSearch("(PROPER,REPACK)"):
+
+            title = curResult.findtext('title')
+            url = curResult.findtext('link').replace('&amp;','&')
+
+            descriptionStr = curResult.findtext('description')
+            dateStr = re.search('<b>Added:</b> (\d{4}-\d\d-\d\d \d\d:\d\d:\d\d)', descriptionStr).group(1)
+            if not dateStr:
+                logger.log(u"Unable to figure out the date for entry "+title+", skipping it")
+                continue
+            else:
+                resultDate = datetime.datetime.strptime(dateStr, "%Y-%m-%d %H:%M:%S")
+
+            if date == None or resultDate > date:
+                results.append(classes.Proper(title, url, resultDate))
+
+        return results
+
+
+class NZBMatrixCache(tvcache.TVCache):
+
+    def __init__(self, provider):
+
+        tvcache.TVCache.__init__(self, provider)
+
+        # only poll NZBMatrix every 25 minutes max
+        self.minTime = 25
+
+
+    def _getRSSData(self):
+        # get all records since the last timestamp
+        url = "http://rss.nzbmatrix.com/rss.php?"
+
+        urlArgs = {'page': 'download',
+                   'username': sickbeard.NZBMATRIX_USERNAME,
+                   'apikey': sickbeard.NZBMATRIX_APIKEY,
+                   'english': 1,
+                   'scenename': 1,
+                   'subcat': '6,41'}
+
+        url += urllib.urlencode(urlArgs)
+
+        logger.log(u"NZBMatrix cache update URL: "+ url, logger.DEBUG)
+
+        data = self.provider.getURL(url)
+
+        return data
+
+
 provider = NZBMatrixProvider()