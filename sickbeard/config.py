# Author: Nic Wolfe <nic@wolfeden.ca>
# URL: http://code.google.com/p/sickbeard/
#
# This file is part of Sick Beard.
#
# Sick Beard is free software: you can redistribute it and/or modify
# it under the terms of the GNU General Public License as published by
# the Free Software Foundation, either version 3 of the License, or
# (at your option) any later version.
#
# Sick Beard is distributed in the hope that it will be useful,
# but WITHOUT ANY WARRANTY; without even the implied warranty of
# MERCHANTABILITY or FITNESS FOR A PARTICULAR PURPOSE.  See the
# GNU General Public License for more details.
#
# You should have received a copy of the GNU General Public License
# along with Sick Beard.  If not, see <http://www.gnu.org/licenses/>.

import cherrypy
import os.path
import datetime
import re
import urlparse

from sickbeard import encodingKludge as ek
from sickbeard import helpers
from sickbeard import logger
from sickbeard import naming
from sickbeard import db

import sickbeard

naming_ep_type = ("%(seasonnumber)dx%(episodenumber)02d",
                  "s%(seasonnumber)02de%(episodenumber)02d",
                   "S%(seasonnumber)02dE%(episodenumber)02d",
                   "%(seasonnumber)02dx%(episodenumber)02d")
naming_ep_type_text = ("1x02", "s01e02", "S01E02", "01x02")

naming_multi_ep_type = {0: ["-%(episodenumber)02d"] * len(naming_ep_type),
                        1: [" - " + x for x in naming_ep_type],
                        2: [x + "%(episodenumber)02d" for x in ("x", "e", "E", "x")]}
naming_multi_ep_type_text = ("extend", "duplicate", "repeat")

naming_sep_type = (" - ", " ")
naming_sep_type_text = (" - ", "space")


def change_HTTPS_CERT(https_cert):

    if https_cert == '':
        sickbeard.HTTPS_CERT = ''
        return True

    if os.path.normpath(sickbeard.HTTPS_CERT) != os.path.normpath(https_cert):
        if helpers.makeDir(os.path.dirname(os.path.abspath(https_cert))):
            sickbeard.HTTPS_CERT = os.path.normpath(https_cert)
            logger.log(u"Changed https cert path to " + https_cert)
        else:
            return False

    return True


def change_HTTPS_KEY(https_key):

    if https_key == '':
        sickbeard.HTTPS_KEY = ''
        return True

    if os.path.normpath(sickbeard.HTTPS_KEY) != os.path.normpath(https_key):
        if helpers.makeDir(os.path.dirname(os.path.abspath(https_key))):
            sickbeard.HTTPS_KEY = os.path.normpath(https_key)
            logger.log(u"Changed https key path to " + https_key)
        else:
            return False

    return True


def change_LOG_DIR(log_dir, web_log):

    log_dir_changed = False
    abs_log_dir = os.path.normpath(os.path.join(sickbeard.DATA_DIR, log_dir))
    web_log_value = checkbox_to_value(web_log)

    if os.path.normpath(sickbeard.LOG_DIR) != abs_log_dir:
        if helpers.makeDir(abs_log_dir):
            sickbeard.ACTUAL_LOG_DIR = os.path.normpath(log_dir)
            sickbeard.LOG_DIR = abs_log_dir

            logger.sb_log_instance.initLogging()
            logger.log(u"Initialized new log file in " + sickbeard.LOG_DIR)
            log_dir_changed = True

        else:
            return False

    if sickbeard.WEB_LOG != web_log_value or log_dir_changed == True:

        sickbeard.WEB_LOG = web_log_value

        if sickbeard.WEB_LOG:
            cherry_log = os.path.join(sickbeard.LOG_DIR, "cherrypy.log")
            logger.log(u"Change cherry log file to " + cherry_log)
        else:
            cherry_log = None
            logger.log(u"Disable cherry logging")

        cherrypy.config.update({'log.access_file': cherry_log})

    return True


def change_NZB_DIR(nzb_dir):

    if nzb_dir == '':
        sickbeard.NZB_DIR = ''
        return True

    if os.path.normpath(sickbeard.NZB_DIR) != os.path.normpath(nzb_dir):
        if helpers.makeDir(nzb_dir):
            sickbeard.NZB_DIR = os.path.normpath(nzb_dir)
            logger.log(u"Changed NZB folder to " + nzb_dir)
        else:
            return False

    return True


def change_TORRENT_DIR(torrent_dir):

    if torrent_dir == '':
        sickbeard.TORRENT_DIR = ''
        return True

    if os.path.normpath(sickbeard.TORRENT_DIR) != os.path.normpath(torrent_dir):
        if helpers.makeDir(torrent_dir):
            sickbeard.TORRENT_DIR = os.path.normpath(torrent_dir)
            logger.log(u"Changed torrent folder to " + torrent_dir)
        else:
            return False

    return True


def change_TV_DOWNLOAD_DIR(tv_download_dir):

    if tv_download_dir == '':
        sickbeard.TV_DOWNLOAD_DIR = ''
        return True

    if os.path.normpath(sickbeard.TV_DOWNLOAD_DIR) != os.path.normpath(tv_download_dir):
        if helpers.makeDir(tv_download_dir):
            sickbeard.TV_DOWNLOAD_DIR = os.path.normpath(tv_download_dir)
            logger.log(u"Changed TV download folder to " + tv_download_dir)
        else:
            return False

    return True


def change_SEARCH_FREQUENCY(freq):

    sickbeard.SEARCH_FREQUENCY = to_int(freq, default=sickbeard.DEFAULT_SEARCH_FREQUENCY)

    if sickbeard.SEARCH_FREQUENCY < sickbeard.MIN_SEARCH_FREQUENCY:
        sickbeard.SEARCH_FREQUENCY = sickbeard.MIN_SEARCH_FREQUENCY

    sickbeard.currentSearchScheduler.cycleTime = datetime.timedelta(minutes=sickbeard.SEARCH_FREQUENCY)
    sickbeard.backlogSearchScheduler.cycleTime = datetime.timedelta(minutes=sickbeard.get_backlog_cycle_time())


def change_VERSION_NOTIFY(version_notify):

    oldSetting = sickbeard.VERSION_NOTIFY

    sickbeard.VERSION_NOTIFY = version_notify

    if version_notify == False:
        sickbeard.NEWEST_VERSION_STRING = None

    if oldSetting == False and version_notify == True:
        sickbeard.versionCheckScheduler.action.run()  # @UndefinedVariable


def CheckSection(CFG, sec):
    """ Check if INI section exists, if not create it """
    try:
        CFG[sec]
        return True
    except:
        CFG[sec] = {}
        return False


def checkbox_to_value(option, value_on=1, value_off=0):
    """
    Turns checkbox option 'on' or 'true' to value_on (1)
    any other value returns value_off (0)
    """
    if option == 'on' or option == 'true':
        return value_on

    return value_off


def clean_host(host, default_port=None):
    """
    Returns host or host:port or empty string from a given url or host
    If no port is found and default_port is given use host:default_port
    """

    host = host.strip()

    if host:

        match_host_port = re.search(r'(?:http.*://)?(?P<host>[^:/]+).?(?P<port>[0-9]*).*', host)

        cleaned_host = match_host_port.group('host')
        cleaned_port = match_host_port.group('port')

        if cleaned_host:

            if cleaned_port:
                host = cleaned_host + ':' + cleaned_port

            elif default_port:
                host = cleaned_host + ':' + str(default_port)

            else:
                host = cleaned_host

        else:
            host = ''

    return host


def clean_hosts(hosts, default_port=None):

    cleaned_hosts = []

    for cur_host in [x.strip() for x in hosts.split(",")]:
        if cur_host:
            cleaned_host = clean_host(cur_host, default_port)
            if cleaned_host:
                cleaned_hosts.append(cleaned_host)

    if cleaned_hosts:
        cleaned_hosts = ",".join(cleaned_hosts)

    else:
        cleaned_hosts = ''

    return cleaned_hosts


def clean_url(url):
    """
    Returns an cleaned url starting with a scheme and folder with trailing /
    or an empty string
    """

    if url and url.strip():

        url = url.strip()

        if '://' not in url:
            url = '//' + url

        scheme, netloc, path, query, fragment = urlparse.urlsplit(url, 'http')

        if not path.endswith('/'):
            basename, ext = ek.ek(os.path.splitext, ek.ek(os.path.basename, path))  # @UnusedVariable
            if not ext:
                path = path + '/'

        cleaned_url = urlparse.urlunsplit((scheme, netloc, path, query, fragment))

    else:
        cleaned_url = ''

    return cleaned_url


def to_int(val, default=0):
    """ Return int value of val or default on error """

    try:
        val = int(val)
    except:
        val = default

    return val


################################################################################
# Check_setting_int                                                            #
################################################################################
def minimax(val, default, low, high):
    """ Return value forced within range """

    val = to_int(val, default=default)

    if val < low:
        return low
    if val > high:
        return high

    return val


################################################################################
# Check_setting_int                                                            #
################################################################################
def check_setting_int(config, cfg_name, item_name, def_val):
    try:
        my_val = int(config[cfg_name][item_name])
    except:
        my_val = def_val
        try:
            config[cfg_name][item_name] = my_val
        except:
            config[cfg_name] = {}
            config[cfg_name][item_name] = my_val
    logger.log(item_name + " -> " + str(my_val), logger.DEBUG)
    return my_val


################################################################################
# Check_setting_float                                                          #
################################################################################
def check_setting_float(config, cfg_name, item_name, def_val):
    try:
        my_val = float(config[cfg_name][item_name])
    except:
        my_val = def_val
        try:
            config[cfg_name][item_name] = my_val
        except:
            config[cfg_name] = {}
            config[cfg_name][item_name] = my_val

    logger.log(item_name + " -> " + str(my_val), logger.DEBUG)
    return my_val


################################################################################
# Check_setting_str                                                            #
################################################################################
def check_setting_str(config, cfg_name, item_name, def_val, log=True):
    try:
        my_val = config[cfg_name][item_name]
    except:
        my_val = def_val
        try:
            config[cfg_name][item_name] = my_val
        except:
            config[cfg_name] = {}
            config[cfg_name][item_name] = my_val

    if log:
        logger.log(item_name + " -> " + my_val, logger.DEBUG)
    else:
        logger.log(item_name + " -> ******", logger.DEBUG)
    return my_val


class ConfigMigrator():

    def __init__(self, config_obj):
        """
        Initializes a config migrator that can take the config from the version indicated in the config
        file up to the version required by SB
        """

        self.config_obj = config_obj

        # check the version of the config
        self.config_version = check_setting_int(config_obj, 'General', 'config_version', sickbeard.CONFIG_VERSION)
        self.expected_config_version = sickbeard.CONFIG_VERSION
        self.migration_names = {1: 'Custom naming',
                                2: 'Sync backup number with version number',
                                3: 'Rename omgwtfnzb variables',
                                4: 'Add newznab catIDs',
                                5: 'Metadata update'
                                }

    def migrate_config(self):
        """
        Calls each successive migration until the config is the same version as SB expects
        """

        if self.config_version > self.expected_config_version:
            logger.log_error_and_exit(u"Your config version (" + str(self.config_version) + ") has been incremented past what this version of Sick Beard supports (" + str(self.expected_config_version) + ").\n" + \
                                      "If you have used other forks or a newer version of Sick Beard, your config file may be unusable due to their modifications.")

        sickbeard.CONFIG_VERSION = self.config_version

        while self.config_version < self.expected_config_version:

            next_version = self.config_version + 1

            if next_version in self.migration_names:
                migration_name = ': ' + self.migration_names[next_version]
            else:
                migration_name = ''

            logger.log(u"Backing up config before upgrade")
            if not helpers.backupVersionedFile(sickbeard.CONFIG_FILE, self.config_version):
                logger.log_error_and_exit(u"Config backup failed, abort upgrading config")
            else:
                logger.log(u"Proceeding with upgrade")

            # do the migration, expect a method named _migrate_v<num>
            logger.log(u"Migrating config up to version " + str(next_version) + migration_name)
            getattr(self, '_migrate_v' + str(next_version))()
            self.config_version = next_version

            # save new config after migration
            sickbeard.CONFIG_VERSION = self.config_version
            logger.log(u"Saving config file to disk")
            sickbeard.save_config()

    # Migration v1: Custom naming
    def _migrate_v1(self):
        """
        Reads in the old naming settings from your config and generates a new config template from them.
        """

        sickbeard.NAMING_PATTERN = self._name_to_pattern()
        logger.log("Based on your old settings I'm setting your new naming pattern to: " + sickbeard.NAMING_PATTERN)

        sickbeard.NAMING_CUSTOM_ABD = bool(check_setting_int(self.config_obj, 'General', 'naming_dates', 0))

        if sickbeard.NAMING_CUSTOM_ABD:
            sickbeard.NAMING_ABD_PATTERN = self._name_to_pattern(True)
            logger.log("Adding a custom air-by-date naming pattern to your config: " + sickbeard.NAMING_ABD_PATTERN)
        else:
            sickbeard.NAMING_ABD_PATTERN = naming.name_abd_presets[0]

        sickbeard.NAMING_MULTI_EP = int(check_setting_int(self.config_obj, 'General', 'naming_multi_ep_type', 1))

        # see if any of their shows used season folders
        myDB = db.DBConnection()
        season_folder_shows = myDB.select("SELECT * FROM tv_shows WHERE flatten_folders = 0")

        # if any shows had season folders on then prepend season folder to the pattern
        if season_folder_shows:

            old_season_format = check_setting_str(self.config_obj, 'General', 'season_folders_format', 'Season %02d')

            if old_season_format:
                try:
                    new_season_format = old_season_format % 9
                    new_season_format = new_season_format.replace('09', '%0S')
                    new_season_format = new_season_format.replace('9', '%S')

                    logger.log(u"Changed season folder format from " + old_season_format + " to " + new_season_format + ", prepending it to your naming config")
                    sickbeard.NAMING_PATTERN = new_season_format + os.sep + sickbeard.NAMING_PATTERN

                except (TypeError, ValueError):
                    logger.log(u"Can't change " + old_season_format + " to new season format", logger.ERROR)

        # if no shows had it on then don't flatten any shows and don't put season folders in the config
        else:

            logger.log(u"No shows were using season folders before so I'm disabling flattening on all shows")

            # don't flatten any shows at all
            myDB.action("UPDATE tv_shows SET flatten_folders = 0")

        sickbeard.NAMING_FORCE_FOLDERS = naming.check_force_season_folders()

    def _name_to_pattern(self, abd=False):

        # get the old settings from the file
        use_periods = bool(check_setting_int(self.config_obj, 'General', 'naming_use_periods', 0))
        ep_type = check_setting_int(self.config_obj, 'General', 'naming_ep_type', 0)
        sep_type = check_setting_int(self.config_obj, 'General', 'naming_sep_type', 0)
        use_quality = bool(check_setting_int(self.config_obj, 'General', 'naming_quality', 0))

        use_show_name = bool(check_setting_int(self.config_obj, 'General', 'naming_show_name', 1))
        use_ep_name = bool(check_setting_int(self.config_obj, 'General', 'naming_ep_name', 1))

        # make the presets into templates
        naming_ep_type = ("%Sx%0E",
                          "s%0Se%0E",
                          "S%0SE%0E",
                          "%0Sx%0E")
        naming_sep_type = (" - ", " ")

        # set up our data to use
        if use_periods:
            show_name = '%S.N'
            ep_name = '%E.N'
            ep_quality = '%Q.N'
            abd_string = '%A.D'
        else:
            show_name = '%SN'
            ep_name = '%EN'
            ep_quality = '%QN'
            abd_string = '%A-D'

        if abd:
            ep_string = abd_string
        else:
            ep_string = naming_ep_type[ep_type]

        finalName = ""

        # start with the show name
        if use_show_name:
            finalName += show_name + naming_sep_type[sep_type]

        # add the season/ep stuff
        finalName += ep_string

        # add the episode name
        if use_ep_name:
            finalName += naming_sep_type[sep_type] + ep_name

        # add the quality
        if use_quality:
            finalName += naming_sep_type[sep_type] + ep_quality

        if use_periods:
            finalName = re.sub("\s+", ".", finalName)

        return finalName

    # Migration v2: Dummy migration to sync backup number with config version number
    def _migrate_v2(self):
        return

    # Migration v2: Rename omgwtfnzb variables
    def _migrate_v3(self):
        """
        Reads in the old naming settings from your config and generates a new config template from them.
        """
        # get the old settings from the file and store them in the new variable names
        sickbeard.OMGWTFNZBS_USERNAME = check_setting_str(self.config_obj, 'omgwtfnzbs', 'omgwtfnzbs_uid', '')
        sickbeard.OMGWTFNZBS_APIKEY = check_setting_str(self.config_obj, 'omgwtfnzbs', 'omgwtfnzbs_key', '')

    # Migration v4: Add default newznab catIDs
    def _migrate_v4(self):
        """ Update newznab providers so that the category IDs can be set independently via the config """

        new_newznab_data = []
        old_newznab_data = check_setting_str(self.config_obj, 'Newznab', 'newznab_data', '')

        if old_newznab_data:
            old_newznab_data_list = old_newznab_data.split("!!!")

            for cur_provider_data in old_newznab_data_list:
                try:
                    name, url, key, enabled = cur_provider_data.split("|")
                except ValueError:
                    logger.log(u"Skipping Newznab provider string: '" + cur_provider_data + "', incorrect format", logger.ERROR)
                    continue

                if name == 'Sick Beard Index':
                    key = '0'

                if name == 'NZBs.org':
                    catIDs = '5030,5040,5070,5090'
                else:
                    catIDs = '5030,5040'

                cur_provider_data_list = [name, url, key, catIDs, enabled]
                new_newznab_data.append("|".join(cur_provider_data_list))

            sickbeard.NEWZNAB_DATA = "!!!".join(new_newznab_data)

    # Migration v5: Metadata upgrade
    def _migrate_v5(self):
        """ Updates metadata values to the new format """

        """ Quick overview of what the upgrade does:

        new | old | description (new)
        ----+-----+--------------------
          1 |  1  | show metadata
          2 |  2  | episode metadata
          3 |  4  | show fanart
          4 |  3  | show poster
          5 |  -  | show banner
          6 |  5  | episode thumb
          7 |  6  | season poster
          8 |  -  | season banner
          9 |  -  | season all poster
         10 |  -  | season all banner

        Note that the ini places start at 1 while the list index starts at 0.
        old format: 0|0|0|0|0|0 -- 6 places
        new format: 0|0|0|0|0|0|0|0|0|0 -- 10 places

        Drop the use of use_banner option.
        Migrate the poster override to just using the banner option (applies to xbmc only).
        """

        metadata_xbmc = check_setting_str(self.config_obj, 'General', 'metadata_xbmc', '0|0|0|0|0|0')
        metadata_xbmc_12plus = check_setting_str(self.config_obj, 'General', 'metadata_xbmc_12plus', '0|0|0|0|0|0')
        metadata_mediabrowser = check_setting_str(self.config_obj, 'General', 'metadata_mediabrowser', '0|0|0|0|0|0')
        metadata_ps3 = check_setting_str(self.config_obj, 'General', 'metadata_ps3', '0|0|0|0|0|0')
        metadata_wdtv = check_setting_str(self.config_obj, 'General', 'metadata_wdtv', '0|0|0|0|0|0')
        metadata_tivo = check_setting_str(self.config_obj, 'General', 'metadata_tivo', '0|0|0|0|0|0')
        metadata_mede8er = check_setting_str(self.config_obj, 'General', 'metadata_mede8er', '0|0|0|0|0|0')
        metadata_synology = check_setting_str(self.config_obj, 'General', 'metadata_synology', '0|0|0|0|0|0')

        use_banner = bool(check_setting_int(self.config_obj, 'General', 'use_banner', 0))

        def _migrate_metadata(metadata, metadata_name, use_banner):
            cur_metadata = metadata.split('|')
            # if target has the old number of values, do upgrade
            if len(cur_metadata) == 6:
                logger.log(u"Upgrading " + metadata_name + " metadata, old value: " + metadata)
                cur_metadata.insert(4, '0')
                cur_metadata.append('0')
                cur_metadata.append('0')
                cur_metadata.append('0')
                # swap show fanart, show poster
                cur_metadata[3], cur_metadata[2] = cur_metadata[2], cur_metadata[3]
                # if user was using use_banner to override the poster, instead enable the banner option and deactivate poster
                if metadata_name == 'XBMC' and use_banner:
                    cur_metadata[4], cur_metadata[3] = cur_metadata[3], '0'
                # write new format
                metadata = '|'.join(cur_metadata)
                logger.log(u"Upgrading " + metadata_name + " metadata, new value: " + metadata)

            elif len(cur_metadata) == 10:
                metadata = '|'.join(cur_metadata)
                logger.log(u"Keeping " + metadata_name + " metadata, value: " + metadata)

            else:
                logger.log(u"Skipping " + metadata_name + " metadata: '" + metadata + "', incorrect format", logger.ERROR)
                metadata = '0|0|0|0|0|0|0|0|0|0'
                logger.log(u"Setting " + metadata_name + " metadata, new value: " + metadata)

            return metadata

        sickbeard.METADATA_XBMC = _migrate_metadata(metadata_xbmc, 'XBMC', use_banner)
        sickbeard.METADATA_XBMC_12PLUS = _migrate_metadata(metadata_xbmc_12plus, 'XBMC 12+', use_banner)
        sickbeard.METADATA_MEDIABROWSER = _migrate_metadata(metadata_mediabrowser, 'MediaBrowser', use_banner)
        sickbeard.METADATA_PS3 = _migrate_metadata(metadata_ps3, 'PS3', use_banner)
        sickbeard.METADATA_WDTV = _migrate_metadata(metadata_wdtv, 'WDTV', use_banner)
        sickbeard.METADATA_TIVO = _migrate_metadata(metadata_tivo, 'TIVO', use_banner)
<<<<<<< HEAD
        sickbeard.METADATA_SYNOLOGY = _migrate_metadata(metadata_synology, 'Synology', use_banner)
        sickbeard.METADATA_MEDE8ER = _migrate_metadata(metadata_mede8er, 'Mede8er', use_banner)

=======
        sickbeard.METADATA_MEDE8ER = _migrate_metadata(metadata_mede8er, 'Mede8er', use_banner)

    # Migration v6: Synology notifier update
    def _migrate_v6(self):
        """ Updates Synology notifier to reflect that their now is an update library option instead misusing the enable option """

        # clone use_synoindex to update_library since this now has notification options
        sickbeard.SYNOINDEX_UPDATE_LIBRARY = bool(check_setting_int(self.config_obj, 'Synology', 'use_synoindex', 0))

>>>>>>> f1eabba3
<|MERGE_RESOLUTION|>--- conflicted
+++ resolved
@@ -1,662 +1,656 @@
-# Author: Nic Wolfe <nic@wolfeden.ca>
-# URL: http://code.google.com/p/sickbeard/
-#
-# This file is part of Sick Beard.
-#
-# Sick Beard is free software: you can redistribute it and/or modify
-# it under the terms of the GNU General Public License as published by
-# the Free Software Foundation, either version 3 of the License, or
-# (at your option) any later version.
-#
-# Sick Beard is distributed in the hope that it will be useful,
-# but WITHOUT ANY WARRANTY; without even the implied warranty of
-# MERCHANTABILITY or FITNESS FOR A PARTICULAR PURPOSE.  See the
-# GNU General Public License for more details.
-#
-# You should have received a copy of the GNU General Public License
-# along with Sick Beard.  If not, see <http://www.gnu.org/licenses/>.
-
-import cherrypy
-import os.path
-import datetime
-import re
-import urlparse
-
-from sickbeard import encodingKludge as ek
-from sickbeard import helpers
-from sickbeard import logger
-from sickbeard import naming
-from sickbeard import db
-
-import sickbeard
-
-naming_ep_type = ("%(seasonnumber)dx%(episodenumber)02d",
-                  "s%(seasonnumber)02de%(episodenumber)02d",
-                   "S%(seasonnumber)02dE%(episodenumber)02d",
-                   "%(seasonnumber)02dx%(episodenumber)02d")
-naming_ep_type_text = ("1x02", "s01e02", "S01E02", "01x02")
-
-naming_multi_ep_type = {0: ["-%(episodenumber)02d"] * len(naming_ep_type),
-                        1: [" - " + x for x in naming_ep_type],
-                        2: [x + "%(episodenumber)02d" for x in ("x", "e", "E", "x")]}
-naming_multi_ep_type_text = ("extend", "duplicate", "repeat")
-
-naming_sep_type = (" - ", " ")
-naming_sep_type_text = (" - ", "space")
-
-
-def change_HTTPS_CERT(https_cert):
-
-    if https_cert == '':
-        sickbeard.HTTPS_CERT = ''
-        return True
-
-    if os.path.normpath(sickbeard.HTTPS_CERT) != os.path.normpath(https_cert):
-        if helpers.makeDir(os.path.dirname(os.path.abspath(https_cert))):
-            sickbeard.HTTPS_CERT = os.path.normpath(https_cert)
-            logger.log(u"Changed https cert path to " + https_cert)
-        else:
-            return False
-
-    return True
-
-
-def change_HTTPS_KEY(https_key):
-
-    if https_key == '':
-        sickbeard.HTTPS_KEY = ''
-        return True
-
-    if os.path.normpath(sickbeard.HTTPS_KEY) != os.path.normpath(https_key):
-        if helpers.makeDir(os.path.dirname(os.path.abspath(https_key))):
-            sickbeard.HTTPS_KEY = os.path.normpath(https_key)
-            logger.log(u"Changed https key path to " + https_key)
-        else:
-            return False
-
-    return True
-
-
-def change_LOG_DIR(log_dir, web_log):
-
-    log_dir_changed = False
-    abs_log_dir = os.path.normpath(os.path.join(sickbeard.DATA_DIR, log_dir))
-    web_log_value = checkbox_to_value(web_log)
-
-    if os.path.normpath(sickbeard.LOG_DIR) != abs_log_dir:
-        if helpers.makeDir(abs_log_dir):
-            sickbeard.ACTUAL_LOG_DIR = os.path.normpath(log_dir)
-            sickbeard.LOG_DIR = abs_log_dir
-
-            logger.sb_log_instance.initLogging()
-            logger.log(u"Initialized new log file in " + sickbeard.LOG_DIR)
-            log_dir_changed = True
-
-        else:
-            return False
-
-    if sickbeard.WEB_LOG != web_log_value or log_dir_changed == True:
-
-        sickbeard.WEB_LOG = web_log_value
-
-        if sickbeard.WEB_LOG:
-            cherry_log = os.path.join(sickbeard.LOG_DIR, "cherrypy.log")
-            logger.log(u"Change cherry log file to " + cherry_log)
-        else:
-            cherry_log = None
-            logger.log(u"Disable cherry logging")
-
-        cherrypy.config.update({'log.access_file': cherry_log})
-
-    return True
-
-
-def change_NZB_DIR(nzb_dir):
-
-    if nzb_dir == '':
-        sickbeard.NZB_DIR = ''
-        return True
-
-    if os.path.normpath(sickbeard.NZB_DIR) != os.path.normpath(nzb_dir):
-        if helpers.makeDir(nzb_dir):
-            sickbeard.NZB_DIR = os.path.normpath(nzb_dir)
-            logger.log(u"Changed NZB folder to " + nzb_dir)
-        else:
-            return False
-
-    return True
-
-
-def change_TORRENT_DIR(torrent_dir):
-
-    if torrent_dir == '':
-        sickbeard.TORRENT_DIR = ''
-        return True
-
-    if os.path.normpath(sickbeard.TORRENT_DIR) != os.path.normpath(torrent_dir):
-        if helpers.makeDir(torrent_dir):
-            sickbeard.TORRENT_DIR = os.path.normpath(torrent_dir)
-            logger.log(u"Changed torrent folder to " + torrent_dir)
-        else:
-            return False
-
-    return True
-
-
-def change_TV_DOWNLOAD_DIR(tv_download_dir):
-
-    if tv_download_dir == '':
-        sickbeard.TV_DOWNLOAD_DIR = ''
-        return True
-
-    if os.path.normpath(sickbeard.TV_DOWNLOAD_DIR) != os.path.normpath(tv_download_dir):
-        if helpers.makeDir(tv_download_dir):
-            sickbeard.TV_DOWNLOAD_DIR = os.path.normpath(tv_download_dir)
-            logger.log(u"Changed TV download folder to " + tv_download_dir)
-        else:
-            return False
-
-    return True
-
-
-def change_SEARCH_FREQUENCY(freq):
-
-    sickbeard.SEARCH_FREQUENCY = to_int(freq, default=sickbeard.DEFAULT_SEARCH_FREQUENCY)
-
-    if sickbeard.SEARCH_FREQUENCY < sickbeard.MIN_SEARCH_FREQUENCY:
-        sickbeard.SEARCH_FREQUENCY = sickbeard.MIN_SEARCH_FREQUENCY
-
-    sickbeard.currentSearchScheduler.cycleTime = datetime.timedelta(minutes=sickbeard.SEARCH_FREQUENCY)
-    sickbeard.backlogSearchScheduler.cycleTime = datetime.timedelta(minutes=sickbeard.get_backlog_cycle_time())
-
-
-def change_VERSION_NOTIFY(version_notify):
-
-    oldSetting = sickbeard.VERSION_NOTIFY
-
-    sickbeard.VERSION_NOTIFY = version_notify
-
-    if version_notify == False:
-        sickbeard.NEWEST_VERSION_STRING = None
-
-    if oldSetting == False and version_notify == True:
-        sickbeard.versionCheckScheduler.action.run()  # @UndefinedVariable
-
-
-def CheckSection(CFG, sec):
-    """ Check if INI section exists, if not create it """
-    try:
-        CFG[sec]
-        return True
-    except:
-        CFG[sec] = {}
-        return False
-
-
-def checkbox_to_value(option, value_on=1, value_off=0):
-    """
-    Turns checkbox option 'on' or 'true' to value_on (1)
-    any other value returns value_off (0)
-    """
-    if option == 'on' or option == 'true':
-        return value_on
-
-    return value_off
-
-
-def clean_host(host, default_port=None):
-    """
-    Returns host or host:port or empty string from a given url or host
-    If no port is found and default_port is given use host:default_port
-    """
-
-    host = host.strip()
-
-    if host:
-
-        match_host_port = re.search(r'(?:http.*://)?(?P<host>[^:/]+).?(?P<port>[0-9]*).*', host)
-
-        cleaned_host = match_host_port.group('host')
-        cleaned_port = match_host_port.group('port')
-
-        if cleaned_host:
-
-            if cleaned_port:
-                host = cleaned_host + ':' + cleaned_port
-
-            elif default_port:
-                host = cleaned_host + ':' + str(default_port)
-
-            else:
-                host = cleaned_host
-
-        else:
-            host = ''
-
-    return host
-
-
-def clean_hosts(hosts, default_port=None):
-
-    cleaned_hosts = []
-
-    for cur_host in [x.strip() for x in hosts.split(",")]:
-        if cur_host:
-            cleaned_host = clean_host(cur_host, default_port)
-            if cleaned_host:
-                cleaned_hosts.append(cleaned_host)
-
-    if cleaned_hosts:
-        cleaned_hosts = ",".join(cleaned_hosts)
-
-    else:
-        cleaned_hosts = ''
-
-    return cleaned_hosts
-
-
-def clean_url(url):
-    """
-    Returns an cleaned url starting with a scheme and folder with trailing /
-    or an empty string
-    """
-
-    if url and url.strip():
-
-        url = url.strip()
-
-        if '://' not in url:
-            url = '//' + url
-
-        scheme, netloc, path, query, fragment = urlparse.urlsplit(url, 'http')
-
-        if not path.endswith('/'):
-            basename, ext = ek.ek(os.path.splitext, ek.ek(os.path.basename, path))  # @UnusedVariable
-            if not ext:
-                path = path + '/'
-
-        cleaned_url = urlparse.urlunsplit((scheme, netloc, path, query, fragment))
-
-    else:
-        cleaned_url = ''
-
-    return cleaned_url
-
-
-def to_int(val, default=0):
-    """ Return int value of val or default on error """
-
-    try:
-        val = int(val)
-    except:
-        val = default
-
-    return val
-
-
-################################################################################
-# Check_setting_int                                                            #
-################################################################################
-def minimax(val, default, low, high):
-    """ Return value forced within range """
-
-    val = to_int(val, default=default)
-
-    if val < low:
-        return low
-    if val > high:
-        return high
-
-    return val
-
-
-################################################################################
-# Check_setting_int                                                            #
-################################################################################
-def check_setting_int(config, cfg_name, item_name, def_val):
-    try:
-        my_val = int(config[cfg_name][item_name])
-    except:
-        my_val = def_val
-        try:
-            config[cfg_name][item_name] = my_val
-        except:
-            config[cfg_name] = {}
-            config[cfg_name][item_name] = my_val
-    logger.log(item_name + " -> " + str(my_val), logger.DEBUG)
-    return my_val
-
-
-################################################################################
-# Check_setting_float                                                          #
-################################################################################
-def check_setting_float(config, cfg_name, item_name, def_val):
-    try:
-        my_val = float(config[cfg_name][item_name])
-    except:
-        my_val = def_val
-        try:
-            config[cfg_name][item_name] = my_val
-        except:
-            config[cfg_name] = {}
-            config[cfg_name][item_name] = my_val
-
-    logger.log(item_name + " -> " + str(my_val), logger.DEBUG)
-    return my_val
-
-
-################################################################################
-# Check_setting_str                                                            #
-################################################################################
-def check_setting_str(config, cfg_name, item_name, def_val, log=True):
-    try:
-        my_val = config[cfg_name][item_name]
-    except:
-        my_val = def_val
-        try:
-            config[cfg_name][item_name] = my_val
-        except:
-            config[cfg_name] = {}
-            config[cfg_name][item_name] = my_val
-
-    if log:
-        logger.log(item_name + " -> " + my_val, logger.DEBUG)
-    else:
-        logger.log(item_name + " -> ******", logger.DEBUG)
-    return my_val
-
-
-class ConfigMigrator():
-
-    def __init__(self, config_obj):
-        """
-        Initializes a config migrator that can take the config from the version indicated in the config
-        file up to the version required by SB
-        """
-
-        self.config_obj = config_obj
-
-        # check the version of the config
-        self.config_version = check_setting_int(config_obj, 'General', 'config_version', sickbeard.CONFIG_VERSION)
-        self.expected_config_version = sickbeard.CONFIG_VERSION
-        self.migration_names = {1: 'Custom naming',
-                                2: 'Sync backup number with version number',
-                                3: 'Rename omgwtfnzb variables',
-                                4: 'Add newznab catIDs',
-                                5: 'Metadata update'
-                                }
-
-    def migrate_config(self):
-        """
-        Calls each successive migration until the config is the same version as SB expects
-        """
-
-        if self.config_version > self.expected_config_version:
-            logger.log_error_and_exit(u"Your config version (" + str(self.config_version) + ") has been incremented past what this version of Sick Beard supports (" + str(self.expected_config_version) + ").\n" + \
-                                      "If you have used other forks or a newer version of Sick Beard, your config file may be unusable due to their modifications.")
-
-        sickbeard.CONFIG_VERSION = self.config_version
-
-        while self.config_version < self.expected_config_version:
-
-            next_version = self.config_version + 1
-
-            if next_version in self.migration_names:
-                migration_name = ': ' + self.migration_names[next_version]
-            else:
-                migration_name = ''
-
-            logger.log(u"Backing up config before upgrade")
-            if not helpers.backupVersionedFile(sickbeard.CONFIG_FILE, self.config_version):
-                logger.log_error_and_exit(u"Config backup failed, abort upgrading config")
-            else:
-                logger.log(u"Proceeding with upgrade")
-
-            # do the migration, expect a method named _migrate_v<num>
-            logger.log(u"Migrating config up to version " + str(next_version) + migration_name)
-            getattr(self, '_migrate_v' + str(next_version))()
-            self.config_version = next_version
-
-            # save new config after migration
-            sickbeard.CONFIG_VERSION = self.config_version
-            logger.log(u"Saving config file to disk")
-            sickbeard.save_config()
-
-    # Migration v1: Custom naming
-    def _migrate_v1(self):
-        """
-        Reads in the old naming settings from your config and generates a new config template from them.
-        """
-
-        sickbeard.NAMING_PATTERN = self._name_to_pattern()
-        logger.log("Based on your old settings I'm setting your new naming pattern to: " + sickbeard.NAMING_PATTERN)
-
-        sickbeard.NAMING_CUSTOM_ABD = bool(check_setting_int(self.config_obj, 'General', 'naming_dates', 0))
-
-        if sickbeard.NAMING_CUSTOM_ABD:
-            sickbeard.NAMING_ABD_PATTERN = self._name_to_pattern(True)
-            logger.log("Adding a custom air-by-date naming pattern to your config: " + sickbeard.NAMING_ABD_PATTERN)
-        else:
-            sickbeard.NAMING_ABD_PATTERN = naming.name_abd_presets[0]
-
-        sickbeard.NAMING_MULTI_EP = int(check_setting_int(self.config_obj, 'General', 'naming_multi_ep_type', 1))
-
-        # see if any of their shows used season folders
-        myDB = db.DBConnection()
-        season_folder_shows = myDB.select("SELECT * FROM tv_shows WHERE flatten_folders = 0")
-
-        # if any shows had season folders on then prepend season folder to the pattern
-        if season_folder_shows:
-
-            old_season_format = check_setting_str(self.config_obj, 'General', 'season_folders_format', 'Season %02d')
-
-            if old_season_format:
-                try:
-                    new_season_format = old_season_format % 9
-                    new_season_format = new_season_format.replace('09', '%0S')
-                    new_season_format = new_season_format.replace('9', '%S')
-
-                    logger.log(u"Changed season folder format from " + old_season_format + " to " + new_season_format + ", prepending it to your naming config")
-                    sickbeard.NAMING_PATTERN = new_season_format + os.sep + sickbeard.NAMING_PATTERN
-
-                except (TypeError, ValueError):
-                    logger.log(u"Can't change " + old_season_format + " to new season format", logger.ERROR)
-
-        # if no shows had it on then don't flatten any shows and don't put season folders in the config
-        else:
-
-            logger.log(u"No shows were using season folders before so I'm disabling flattening on all shows")
-
-            # don't flatten any shows at all
-            myDB.action("UPDATE tv_shows SET flatten_folders = 0")
-
-        sickbeard.NAMING_FORCE_FOLDERS = naming.check_force_season_folders()
-
-    def _name_to_pattern(self, abd=False):
-
-        # get the old settings from the file
-        use_periods = bool(check_setting_int(self.config_obj, 'General', 'naming_use_periods', 0))
-        ep_type = check_setting_int(self.config_obj, 'General', 'naming_ep_type', 0)
-        sep_type = check_setting_int(self.config_obj, 'General', 'naming_sep_type', 0)
-        use_quality = bool(check_setting_int(self.config_obj, 'General', 'naming_quality', 0))
-
-        use_show_name = bool(check_setting_int(self.config_obj, 'General', 'naming_show_name', 1))
-        use_ep_name = bool(check_setting_int(self.config_obj, 'General', 'naming_ep_name', 1))
-
-        # make the presets into templates
-        naming_ep_type = ("%Sx%0E",
-                          "s%0Se%0E",
-                          "S%0SE%0E",
-                          "%0Sx%0E")
-        naming_sep_type = (" - ", " ")
-
-        # set up our data to use
-        if use_periods:
-            show_name = '%S.N'
-            ep_name = '%E.N'
-            ep_quality = '%Q.N'
-            abd_string = '%A.D'
-        else:
-            show_name = '%SN'
-            ep_name = '%EN'
-            ep_quality = '%QN'
-            abd_string = '%A-D'
-
-        if abd:
-            ep_string = abd_string
-        else:
-            ep_string = naming_ep_type[ep_type]
-
-        finalName = ""
-
-        # start with the show name
-        if use_show_name:
-            finalName += show_name + naming_sep_type[sep_type]
-
-        # add the season/ep stuff
-        finalName += ep_string
-
-        # add the episode name
-        if use_ep_name:
-            finalName += naming_sep_type[sep_type] + ep_name
-
-        # add the quality
-        if use_quality:
-            finalName += naming_sep_type[sep_type] + ep_quality
-
-        if use_periods:
-            finalName = re.sub("\s+", ".", finalName)
-
-        return finalName
-
-    # Migration v2: Dummy migration to sync backup number with config version number
-    def _migrate_v2(self):
-        return
-
-    # Migration v2: Rename omgwtfnzb variables
-    def _migrate_v3(self):
-        """
-        Reads in the old naming settings from your config and generates a new config template from them.
-        """
-        # get the old settings from the file and store them in the new variable names
-        sickbeard.OMGWTFNZBS_USERNAME = check_setting_str(self.config_obj, 'omgwtfnzbs', 'omgwtfnzbs_uid', '')
-        sickbeard.OMGWTFNZBS_APIKEY = check_setting_str(self.config_obj, 'omgwtfnzbs', 'omgwtfnzbs_key', '')
-
-    # Migration v4: Add default newznab catIDs
-    def _migrate_v4(self):
-        """ Update newznab providers so that the category IDs can be set independently via the config """
-
-        new_newznab_data = []
-        old_newznab_data = check_setting_str(self.config_obj, 'Newznab', 'newznab_data', '')
-
-        if old_newznab_data:
-            old_newznab_data_list = old_newznab_data.split("!!!")
-
-            for cur_provider_data in old_newznab_data_list:
-                try:
-                    name, url, key, enabled = cur_provider_data.split("|")
-                except ValueError:
-                    logger.log(u"Skipping Newznab provider string: '" + cur_provider_data + "', incorrect format", logger.ERROR)
-                    continue
-
-                if name == 'Sick Beard Index':
-                    key = '0'
-
-                if name == 'NZBs.org':
-                    catIDs = '5030,5040,5070,5090'
-                else:
-                    catIDs = '5030,5040'
-
-                cur_provider_data_list = [name, url, key, catIDs, enabled]
-                new_newznab_data.append("|".join(cur_provider_data_list))
-
-            sickbeard.NEWZNAB_DATA = "!!!".join(new_newznab_data)
-
-    # Migration v5: Metadata upgrade
-    def _migrate_v5(self):
-        """ Updates metadata values to the new format """
-
-        """ Quick overview of what the upgrade does:
-
-        new | old | description (new)
-        ----+-----+--------------------
-          1 |  1  | show metadata
-          2 |  2  | episode metadata
-          3 |  4  | show fanart
-          4 |  3  | show poster
-          5 |  -  | show banner
-          6 |  5  | episode thumb
-          7 |  6  | season poster
-          8 |  -  | season banner
-          9 |  -  | season all poster
-         10 |  -  | season all banner
-
-        Note that the ini places start at 1 while the list index starts at 0.
-        old format: 0|0|0|0|0|0 -- 6 places
-        new format: 0|0|0|0|0|0|0|0|0|0 -- 10 places
-
-        Drop the use of use_banner option.
-        Migrate the poster override to just using the banner option (applies to xbmc only).
-        """
-
-        metadata_xbmc = check_setting_str(self.config_obj, 'General', 'metadata_xbmc', '0|0|0|0|0|0')
-        metadata_xbmc_12plus = check_setting_str(self.config_obj, 'General', 'metadata_xbmc_12plus', '0|0|0|0|0|0')
-        metadata_mediabrowser = check_setting_str(self.config_obj, 'General', 'metadata_mediabrowser', '0|0|0|0|0|0')
-        metadata_ps3 = check_setting_str(self.config_obj, 'General', 'metadata_ps3', '0|0|0|0|0|0')
-        metadata_wdtv = check_setting_str(self.config_obj, 'General', 'metadata_wdtv', '0|0|0|0|0|0')
-        metadata_tivo = check_setting_str(self.config_obj, 'General', 'metadata_tivo', '0|0|0|0|0|0')
-        metadata_mede8er = check_setting_str(self.config_obj, 'General', 'metadata_mede8er', '0|0|0|0|0|0')
-        metadata_synology = check_setting_str(self.config_obj, 'General', 'metadata_synology', '0|0|0|0|0|0')
-
-        use_banner = bool(check_setting_int(self.config_obj, 'General', 'use_banner', 0))
-
-        def _migrate_metadata(metadata, metadata_name, use_banner):
-            cur_metadata = metadata.split('|')
-            # if target has the old number of values, do upgrade
-            if len(cur_metadata) == 6:
-                logger.log(u"Upgrading " + metadata_name + " metadata, old value: " + metadata)
-                cur_metadata.insert(4, '0')
-                cur_metadata.append('0')
-                cur_metadata.append('0')
-                cur_metadata.append('0')
-                # swap show fanart, show poster
-                cur_metadata[3], cur_metadata[2] = cur_metadata[2], cur_metadata[3]
-                # if user was using use_banner to override the poster, instead enable the banner option and deactivate poster
-                if metadata_name == 'XBMC' and use_banner:
-                    cur_metadata[4], cur_metadata[3] = cur_metadata[3], '0'
-                # write new format
-                metadata = '|'.join(cur_metadata)
-                logger.log(u"Upgrading " + metadata_name + " metadata, new value: " + metadata)
-
-            elif len(cur_metadata) == 10:
-                metadata = '|'.join(cur_metadata)
-                logger.log(u"Keeping " + metadata_name + " metadata, value: " + metadata)
-
-            else:
-                logger.log(u"Skipping " + metadata_name + " metadata: '" + metadata + "', incorrect format", logger.ERROR)
-                metadata = '0|0|0|0|0|0|0|0|0|0'
-                logger.log(u"Setting " + metadata_name + " metadata, new value: " + metadata)
-
-            return metadata
-
-        sickbeard.METADATA_XBMC = _migrate_metadata(metadata_xbmc, 'XBMC', use_banner)
-        sickbeard.METADATA_XBMC_12PLUS = _migrate_metadata(metadata_xbmc_12plus, 'XBMC 12+', use_banner)
-        sickbeard.METADATA_MEDIABROWSER = _migrate_metadata(metadata_mediabrowser, 'MediaBrowser', use_banner)
-        sickbeard.METADATA_PS3 = _migrate_metadata(metadata_ps3, 'PS3', use_banner)
-        sickbeard.METADATA_WDTV = _migrate_metadata(metadata_wdtv, 'WDTV', use_banner)
-        sickbeard.METADATA_TIVO = _migrate_metadata(metadata_tivo, 'TIVO', use_banner)
-<<<<<<< HEAD
-        sickbeard.METADATA_SYNOLOGY = _migrate_metadata(metadata_synology, 'Synology', use_banner)
-        sickbeard.METADATA_MEDE8ER = _migrate_metadata(metadata_mede8er, 'Mede8er', use_banner)
-
-=======
-        sickbeard.METADATA_MEDE8ER = _migrate_metadata(metadata_mede8er, 'Mede8er', use_banner)
-
-    # Migration v6: Synology notifier update
-    def _migrate_v6(self):
-        """ Updates Synology notifier to reflect that their now is an update library option instead misusing the enable option """
-
-        # clone use_synoindex to update_library since this now has notification options
-        sickbeard.SYNOINDEX_UPDATE_LIBRARY = bool(check_setting_int(self.config_obj, 'Synology', 'use_synoindex', 0))
-
->>>>>>> f1eabba3
+# Author: Nic Wolfe <nic@wolfeden.ca>
+# URL: http://code.google.com/p/sickbeard/
+#
+# This file is part of Sick Beard.
+#
+# Sick Beard is free software: you can redistribute it and/or modify
+# it under the terms of the GNU General Public License as published by
+# the Free Software Foundation, either version 3 of the License, or
+# (at your option) any later version.
+#
+# Sick Beard is distributed in the hope that it will be useful,
+# but WITHOUT ANY WARRANTY; without even the implied warranty of
+# MERCHANTABILITY or FITNESS FOR A PARTICULAR PURPOSE.  See the
+# GNU General Public License for more details.
+#
+# You should have received a copy of the GNU General Public License
+# along with Sick Beard.  If not, see <http://www.gnu.org/licenses/>.
+
+import cherrypy
+import os.path
+import datetime
+import re
+import urlparse
+
+from sickbeard import encodingKludge as ek
+from sickbeard import helpers
+from sickbeard import logger
+from sickbeard import naming
+from sickbeard import db
+
+import sickbeard
+
+naming_ep_type = ("%(seasonnumber)dx%(episodenumber)02d",
+                  "s%(seasonnumber)02de%(episodenumber)02d",
+                   "S%(seasonnumber)02dE%(episodenumber)02d",
+                   "%(seasonnumber)02dx%(episodenumber)02d")
+naming_ep_type_text = ("1x02", "s01e02", "S01E02", "01x02")
+
+naming_multi_ep_type = {0: ["-%(episodenumber)02d"] * len(naming_ep_type),
+                        1: [" - " + x for x in naming_ep_type],
+                        2: [x + "%(episodenumber)02d" for x in ("x", "e", "E", "x")]}
+naming_multi_ep_type_text = ("extend", "duplicate", "repeat")
+
+naming_sep_type = (" - ", " ")
+naming_sep_type_text = (" - ", "space")
+
+
+def change_HTTPS_CERT(https_cert):
+
+    if https_cert == '':
+        sickbeard.HTTPS_CERT = ''
+        return True
+
+    if os.path.normpath(sickbeard.HTTPS_CERT) != os.path.normpath(https_cert):
+        if helpers.makeDir(os.path.dirname(os.path.abspath(https_cert))):
+            sickbeard.HTTPS_CERT = os.path.normpath(https_cert)
+            logger.log(u"Changed https cert path to " + https_cert)
+        else:
+            return False
+
+    return True
+
+
+def change_HTTPS_KEY(https_key):
+
+    if https_key == '':
+        sickbeard.HTTPS_KEY = ''
+        return True
+
+    if os.path.normpath(sickbeard.HTTPS_KEY) != os.path.normpath(https_key):
+        if helpers.makeDir(os.path.dirname(os.path.abspath(https_key))):
+            sickbeard.HTTPS_KEY = os.path.normpath(https_key)
+            logger.log(u"Changed https key path to " + https_key)
+        else:
+            return False
+
+    return True
+
+
+def change_LOG_DIR(log_dir, web_log):
+
+    log_dir_changed = False
+    abs_log_dir = os.path.normpath(os.path.join(sickbeard.DATA_DIR, log_dir))
+    web_log_value = checkbox_to_value(web_log)
+
+    if os.path.normpath(sickbeard.LOG_DIR) != abs_log_dir:
+        if helpers.makeDir(abs_log_dir):
+            sickbeard.ACTUAL_LOG_DIR = os.path.normpath(log_dir)
+            sickbeard.LOG_DIR = abs_log_dir
+
+            logger.sb_log_instance.initLogging()
+            logger.log(u"Initialized new log file in " + sickbeard.LOG_DIR)
+            log_dir_changed = True
+
+        else:
+            return False
+
+    if sickbeard.WEB_LOG != web_log_value or log_dir_changed == True:
+
+        sickbeard.WEB_LOG = web_log_value
+
+        if sickbeard.WEB_LOG:
+            cherry_log = os.path.join(sickbeard.LOG_DIR, "cherrypy.log")
+            logger.log(u"Change cherry log file to " + cherry_log)
+        else:
+            cherry_log = None
+            logger.log(u"Disable cherry logging")
+
+        cherrypy.config.update({'log.access_file': cherry_log})
+
+    return True
+
+
+def change_NZB_DIR(nzb_dir):
+
+    if nzb_dir == '':
+        sickbeard.NZB_DIR = ''
+        return True
+
+    if os.path.normpath(sickbeard.NZB_DIR) != os.path.normpath(nzb_dir):
+        if helpers.makeDir(nzb_dir):
+            sickbeard.NZB_DIR = os.path.normpath(nzb_dir)
+            logger.log(u"Changed NZB folder to " + nzb_dir)
+        else:
+            return False
+
+    return True
+
+
+def change_TORRENT_DIR(torrent_dir):
+
+    if torrent_dir == '':
+        sickbeard.TORRENT_DIR = ''
+        return True
+
+    if os.path.normpath(sickbeard.TORRENT_DIR) != os.path.normpath(torrent_dir):
+        if helpers.makeDir(torrent_dir):
+            sickbeard.TORRENT_DIR = os.path.normpath(torrent_dir)
+            logger.log(u"Changed torrent folder to " + torrent_dir)
+        else:
+            return False
+
+    return True
+
+
+def change_TV_DOWNLOAD_DIR(tv_download_dir):
+
+    if tv_download_dir == '':
+        sickbeard.TV_DOWNLOAD_DIR = ''
+        return True
+
+    if os.path.normpath(sickbeard.TV_DOWNLOAD_DIR) != os.path.normpath(tv_download_dir):
+        if helpers.makeDir(tv_download_dir):
+            sickbeard.TV_DOWNLOAD_DIR = os.path.normpath(tv_download_dir)
+            logger.log(u"Changed TV download folder to " + tv_download_dir)
+        else:
+            return False
+
+    return True
+
+
+def change_SEARCH_FREQUENCY(freq):
+
+    sickbeard.SEARCH_FREQUENCY = to_int(freq, default=sickbeard.DEFAULT_SEARCH_FREQUENCY)
+
+    if sickbeard.SEARCH_FREQUENCY < sickbeard.MIN_SEARCH_FREQUENCY:
+        sickbeard.SEARCH_FREQUENCY = sickbeard.MIN_SEARCH_FREQUENCY
+
+    sickbeard.currentSearchScheduler.cycleTime = datetime.timedelta(minutes=sickbeard.SEARCH_FREQUENCY)
+    sickbeard.backlogSearchScheduler.cycleTime = datetime.timedelta(minutes=sickbeard.get_backlog_cycle_time())
+
+
+def change_VERSION_NOTIFY(version_notify):
+
+    oldSetting = sickbeard.VERSION_NOTIFY
+
+    sickbeard.VERSION_NOTIFY = version_notify
+
+    if version_notify == False:
+        sickbeard.NEWEST_VERSION_STRING = None
+
+    if oldSetting == False and version_notify == True:
+        sickbeard.versionCheckScheduler.action.run()  # @UndefinedVariable
+
+
+def CheckSection(CFG, sec):
+    """ Check if INI section exists, if not create it """
+    try:
+        CFG[sec]
+        return True
+    except:
+        CFG[sec] = {}
+        return False
+
+
+def checkbox_to_value(option, value_on=1, value_off=0):
+    """
+    Turns checkbox option 'on' or 'true' to value_on (1)
+    any other value returns value_off (0)
+    """
+    if option == 'on' or option == 'true':
+        return value_on
+
+    return value_off
+
+
+def clean_host(host, default_port=None):
+    """
+    Returns host or host:port or empty string from a given url or host
+    If no port is found and default_port is given use host:default_port
+    """
+
+    host = host.strip()
+
+    if host:
+
+        match_host_port = re.search(r'(?:http.*://)?(?P<host>[^:/]+).?(?P<port>[0-9]*).*', host)
+
+        cleaned_host = match_host_port.group('host')
+        cleaned_port = match_host_port.group('port')
+
+        if cleaned_host:
+
+            if cleaned_port:
+                host = cleaned_host + ':' + cleaned_port
+
+            elif default_port:
+                host = cleaned_host + ':' + str(default_port)
+
+            else:
+                host = cleaned_host
+
+        else:
+            host = ''
+
+    return host
+
+
+def clean_hosts(hosts, default_port=None):
+
+    cleaned_hosts = []
+
+    for cur_host in [x.strip() for x in hosts.split(",")]:
+        if cur_host:
+            cleaned_host = clean_host(cur_host, default_port)
+            if cleaned_host:
+                cleaned_hosts.append(cleaned_host)
+
+    if cleaned_hosts:
+        cleaned_hosts = ",".join(cleaned_hosts)
+
+    else:
+        cleaned_hosts = ''
+
+    return cleaned_hosts
+
+
+def clean_url(url):
+    """
+    Returns an cleaned url starting with a scheme and folder with trailing /
+    or an empty string
+    """
+
+    if url and url.strip():
+
+        url = url.strip()
+
+        if '://' not in url:
+            url = '//' + url
+
+        scheme, netloc, path, query, fragment = urlparse.urlsplit(url, 'http')
+
+        if not path.endswith('/'):
+            basename, ext = ek.ek(os.path.splitext, ek.ek(os.path.basename, path))  # @UnusedVariable
+            if not ext:
+                path = path + '/'
+
+        cleaned_url = urlparse.urlunsplit((scheme, netloc, path, query, fragment))
+
+    else:
+        cleaned_url = ''
+
+    return cleaned_url
+
+
+def to_int(val, default=0):
+    """ Return int value of val or default on error """
+
+    try:
+        val = int(val)
+    except:
+        val = default
+
+    return val
+
+
+################################################################################
+# Check_setting_int                                                            #
+################################################################################
+def minimax(val, default, low, high):
+    """ Return value forced within range """
+
+    val = to_int(val, default=default)
+
+    if val < low:
+        return low
+    if val > high:
+        return high
+
+    return val
+
+
+################################################################################
+# Check_setting_int                                                            #
+################################################################################
+def check_setting_int(config, cfg_name, item_name, def_val):
+    try:
+        my_val = int(config[cfg_name][item_name])
+    except:
+        my_val = def_val
+        try:
+            config[cfg_name][item_name] = my_val
+        except:
+            config[cfg_name] = {}
+            config[cfg_name][item_name] = my_val
+    logger.log(item_name + " -> " + str(my_val), logger.DEBUG)
+    return my_val
+
+
+################################################################################
+# Check_setting_float                                                          #
+################################################################################
+def check_setting_float(config, cfg_name, item_name, def_val):
+    try:
+        my_val = float(config[cfg_name][item_name])
+    except:
+        my_val = def_val
+        try:
+            config[cfg_name][item_name] = my_val
+        except:
+            config[cfg_name] = {}
+            config[cfg_name][item_name] = my_val
+
+    logger.log(item_name + " -> " + str(my_val), logger.DEBUG)
+    return my_val
+
+
+################################################################################
+# Check_setting_str                                                            #
+################################################################################
+def check_setting_str(config, cfg_name, item_name, def_val, log=True):
+    try:
+        my_val = config[cfg_name][item_name]
+    except:
+        my_val = def_val
+        try:
+            config[cfg_name][item_name] = my_val
+        except:
+            config[cfg_name] = {}
+            config[cfg_name][item_name] = my_val
+
+    if log:
+        logger.log(item_name + " -> " + my_val, logger.DEBUG)
+    else:
+        logger.log(item_name + " -> ******", logger.DEBUG)
+    return my_val
+
+
+class ConfigMigrator():
+
+    def __init__(self, config_obj):
+        """
+        Initializes a config migrator that can take the config from the version indicated in the config
+        file up to the version required by SB
+        """
+
+        self.config_obj = config_obj
+
+        # check the version of the config
+        self.config_version = check_setting_int(config_obj, 'General', 'config_version', sickbeard.CONFIG_VERSION)
+        self.expected_config_version = sickbeard.CONFIG_VERSION
+        self.migration_names = {1: 'Custom naming',
+                                2: 'Sync backup number with version number',
+                                3: 'Rename omgwtfnzb variables',
+                                4: 'Add newznab catIDs',
+                                5: 'Metadata update'
+                                }
+
+    def migrate_config(self):
+        """
+        Calls each successive migration until the config is the same version as SB expects
+        """
+
+        if self.config_version > self.expected_config_version:
+            logger.log_error_and_exit(u"Your config version (" + str(self.config_version) + ") has been incremented past what this version of Sick Beard supports (" + str(self.expected_config_version) + ").\n" + \
+                                      "If you have used other forks or a newer version of Sick Beard, your config file may be unusable due to their modifications.")
+
+        sickbeard.CONFIG_VERSION = self.config_version
+
+        while self.config_version < self.expected_config_version:
+
+            next_version = self.config_version + 1
+
+            if next_version in self.migration_names:
+                migration_name = ': ' + self.migration_names[next_version]
+            else:
+                migration_name = ''
+
+            logger.log(u"Backing up config before upgrade")
+            if not helpers.backupVersionedFile(sickbeard.CONFIG_FILE, self.config_version):
+                logger.log_error_and_exit(u"Config backup failed, abort upgrading config")
+            else:
+                logger.log(u"Proceeding with upgrade")
+
+            # do the migration, expect a method named _migrate_v<num>
+            logger.log(u"Migrating config up to version " + str(next_version) + migration_name)
+            getattr(self, '_migrate_v' + str(next_version))()
+            self.config_version = next_version
+
+            # save new config after migration
+            sickbeard.CONFIG_VERSION = self.config_version
+            logger.log(u"Saving config file to disk")
+            sickbeard.save_config()
+
+    # Migration v1: Custom naming
+    def _migrate_v1(self):
+        """
+        Reads in the old naming settings from your config and generates a new config template from them.
+        """
+
+        sickbeard.NAMING_PATTERN = self._name_to_pattern()
+        logger.log("Based on your old settings I'm setting your new naming pattern to: " + sickbeard.NAMING_PATTERN)
+
+        sickbeard.NAMING_CUSTOM_ABD = bool(check_setting_int(self.config_obj, 'General', 'naming_dates', 0))
+
+        if sickbeard.NAMING_CUSTOM_ABD:
+            sickbeard.NAMING_ABD_PATTERN = self._name_to_pattern(True)
+            logger.log("Adding a custom air-by-date naming pattern to your config: " + sickbeard.NAMING_ABD_PATTERN)
+        else:
+            sickbeard.NAMING_ABD_PATTERN = naming.name_abd_presets[0]
+
+        sickbeard.NAMING_MULTI_EP = int(check_setting_int(self.config_obj, 'General', 'naming_multi_ep_type', 1))
+
+        # see if any of their shows used season folders
+        myDB = db.DBConnection()
+        season_folder_shows = myDB.select("SELECT * FROM tv_shows WHERE flatten_folders = 0")
+
+        # if any shows had season folders on then prepend season folder to the pattern
+        if season_folder_shows:
+
+            old_season_format = check_setting_str(self.config_obj, 'General', 'season_folders_format', 'Season %02d')
+
+            if old_season_format:
+                try:
+                    new_season_format = old_season_format % 9
+                    new_season_format = new_season_format.replace('09', '%0S')
+                    new_season_format = new_season_format.replace('9', '%S')
+
+                    logger.log(u"Changed season folder format from " + old_season_format + " to " + new_season_format + ", prepending it to your naming config")
+                    sickbeard.NAMING_PATTERN = new_season_format + os.sep + sickbeard.NAMING_PATTERN
+
+                except (TypeError, ValueError):
+                    logger.log(u"Can't change " + old_season_format + " to new season format", logger.ERROR)
+
+        # if no shows had it on then don't flatten any shows and don't put season folders in the config
+        else:
+
+            logger.log(u"No shows were using season folders before so I'm disabling flattening on all shows")
+
+            # don't flatten any shows at all
+            myDB.action("UPDATE tv_shows SET flatten_folders = 0")
+
+        sickbeard.NAMING_FORCE_FOLDERS = naming.check_force_season_folders()
+
+    def _name_to_pattern(self, abd=False):
+
+        # get the old settings from the file
+        use_periods = bool(check_setting_int(self.config_obj, 'General', 'naming_use_periods', 0))
+        ep_type = check_setting_int(self.config_obj, 'General', 'naming_ep_type', 0)
+        sep_type = check_setting_int(self.config_obj, 'General', 'naming_sep_type', 0)
+        use_quality = bool(check_setting_int(self.config_obj, 'General', 'naming_quality', 0))
+
+        use_show_name = bool(check_setting_int(self.config_obj, 'General', 'naming_show_name', 1))
+        use_ep_name = bool(check_setting_int(self.config_obj, 'General', 'naming_ep_name', 1))
+
+        # make the presets into templates
+        naming_ep_type = ("%Sx%0E",
+                          "s%0Se%0E",
+                          "S%0SE%0E",
+                          "%0Sx%0E")
+        naming_sep_type = (" - ", " ")
+
+        # set up our data to use
+        if use_periods:
+            show_name = '%S.N'
+            ep_name = '%E.N'
+            ep_quality = '%Q.N'
+            abd_string = '%A.D'
+        else:
+            show_name = '%SN'
+            ep_name = '%EN'
+            ep_quality = '%QN'
+            abd_string = '%A-D'
+
+        if abd:
+            ep_string = abd_string
+        else:
+            ep_string = naming_ep_type[ep_type]
+
+        finalName = ""
+
+        # start with the show name
+        if use_show_name:
+            finalName += show_name + naming_sep_type[sep_type]
+
+        # add the season/ep stuff
+        finalName += ep_string
+
+        # add the episode name
+        if use_ep_name:
+            finalName += naming_sep_type[sep_type] + ep_name
+
+        # add the quality
+        if use_quality:
+            finalName += naming_sep_type[sep_type] + ep_quality
+
+        if use_periods:
+            finalName = re.sub("\s+", ".", finalName)
+
+        return finalName
+
+    # Migration v2: Dummy migration to sync backup number with config version number
+    def _migrate_v2(self):
+        return
+
+    # Migration v2: Rename omgwtfnzb variables
+    def _migrate_v3(self):
+        """
+        Reads in the old naming settings from your config and generates a new config template from them.
+        """
+        # get the old settings from the file and store them in the new variable names
+        sickbeard.OMGWTFNZBS_USERNAME = check_setting_str(self.config_obj, 'omgwtfnzbs', 'omgwtfnzbs_uid', '')
+        sickbeard.OMGWTFNZBS_APIKEY = check_setting_str(self.config_obj, 'omgwtfnzbs', 'omgwtfnzbs_key', '')
+
+    # Migration v4: Add default newznab catIDs
+    def _migrate_v4(self):
+        """ Update newznab providers so that the category IDs can be set independently via the config """
+
+        new_newznab_data = []
+        old_newznab_data = check_setting_str(self.config_obj, 'Newznab', 'newznab_data', '')
+
+        if old_newznab_data:
+            old_newznab_data_list = old_newznab_data.split("!!!")
+
+            for cur_provider_data in old_newznab_data_list:
+                try:
+                    name, url, key, enabled = cur_provider_data.split("|")
+                except ValueError:
+                    logger.log(u"Skipping Newznab provider string: '" + cur_provider_data + "', incorrect format", logger.ERROR)
+                    continue
+
+                if name == 'Sick Beard Index':
+                    key = '0'
+
+                if name == 'NZBs.org':
+                    catIDs = '5030,5040,5070,5090'
+                else:
+                    catIDs = '5030,5040'
+
+                cur_provider_data_list = [name, url, key, catIDs, enabled]
+                new_newznab_data.append("|".join(cur_provider_data_list))
+
+            sickbeard.NEWZNAB_DATA = "!!!".join(new_newznab_data)
+
+    # Migration v5: Metadata upgrade
+    def _migrate_v5(self):
+        """ Updates metadata values to the new format """
+
+        """ Quick overview of what the upgrade does:
+
+        new | old | description (new)
+        ----+-----+--------------------
+          1 |  1  | show metadata
+          2 |  2  | episode metadata
+          3 |  4  | show fanart
+          4 |  3  | show poster
+          5 |  -  | show banner
+          6 |  5  | episode thumb
+          7 |  6  | season poster
+          8 |  -  | season banner
+          9 |  -  | season all poster
+         10 |  -  | season all banner
+
+        Note that the ini places start at 1 while the list index starts at 0.
+        old format: 0|0|0|0|0|0 -- 6 places
+        new format: 0|0|0|0|0|0|0|0|0|0 -- 10 places
+
+        Drop the use of use_banner option.
+        Migrate the poster override to just using the banner option (applies to xbmc only).
+        """
+
+        metadata_xbmc = check_setting_str(self.config_obj, 'General', 'metadata_xbmc', '0|0|0|0|0|0')
+        metadata_xbmc_12plus = check_setting_str(self.config_obj, 'General', 'metadata_xbmc_12plus', '0|0|0|0|0|0')
+        metadata_mediabrowser = check_setting_str(self.config_obj, 'General', 'metadata_mediabrowser', '0|0|0|0|0|0')
+        metadata_ps3 = check_setting_str(self.config_obj, 'General', 'metadata_ps3', '0|0|0|0|0|0')
+        metadata_wdtv = check_setting_str(self.config_obj, 'General', 'metadata_wdtv', '0|0|0|0|0|0')
+        metadata_tivo = check_setting_str(self.config_obj, 'General', 'metadata_tivo', '0|0|0|0|0|0')
+        metadata_mede8er = check_setting_str(self.config_obj, 'General', 'metadata_mede8er', '0|0|0|0|0|0')
+        metadata_synology = check_setting_str(self.config_obj, 'General', 'metadata_synology', '0|0|0|0|0|0')
+
+        use_banner = bool(check_setting_int(self.config_obj, 'General', 'use_banner', 0))
+
+        def _migrate_metadata(metadata, metadata_name, use_banner):
+            cur_metadata = metadata.split('|')
+            # if target has the old number of values, do upgrade
+            if len(cur_metadata) == 6:
+                logger.log(u"Upgrading " + metadata_name + " metadata, old value: " + metadata)
+                cur_metadata.insert(4, '0')
+                cur_metadata.append('0')
+                cur_metadata.append('0')
+                cur_metadata.append('0')
+                # swap show fanart, show poster
+                cur_metadata[3], cur_metadata[2] = cur_metadata[2], cur_metadata[3]
+                # if user was using use_banner to override the poster, instead enable the banner option and deactivate poster
+                if metadata_name == 'XBMC' and use_banner:
+                    cur_metadata[4], cur_metadata[3] = cur_metadata[3], '0'
+                # write new format
+                metadata = '|'.join(cur_metadata)
+                logger.log(u"Upgrading " + metadata_name + " metadata, new value: " + metadata)
+
+            elif len(cur_metadata) == 10:
+                metadata = '|'.join(cur_metadata)
+                logger.log(u"Keeping " + metadata_name + " metadata, value: " + metadata)
+
+            else:
+                logger.log(u"Skipping " + metadata_name + " metadata: '" + metadata + "', incorrect format", logger.ERROR)
+                metadata = '0|0|0|0|0|0|0|0|0|0'
+                logger.log(u"Setting " + metadata_name + " metadata, new value: " + metadata)
+
+            return metadata
+
+        sickbeard.METADATA_XBMC = _migrate_metadata(metadata_xbmc, 'XBMC', use_banner)
+        sickbeard.METADATA_XBMC_12PLUS = _migrate_metadata(metadata_xbmc_12plus, 'XBMC 12+', use_banner)
+        sickbeard.METADATA_MEDIABROWSER = _migrate_metadata(metadata_mediabrowser, 'MediaBrowser', use_banner)
+        sickbeard.METADATA_PS3 = _migrate_metadata(metadata_ps3, 'PS3', use_banner)
+        sickbeard.METADATA_WDTV = _migrate_metadata(metadata_wdtv, 'WDTV', use_banner)
+        sickbeard.METADATA_TIVO = _migrate_metadata(metadata_tivo, 'TIVO', use_banner)
+        sickbeard.METADATA_SYNOLOGY = _migrate_metadata(metadata_synology, 'Synology', use_banner)
+        sickbeard.METADATA_MEDE8ER = _migrate_metadata(metadata_mede8er, 'Mede8er', use_banner)
+
+    # Migration v6: Synology notifier update
+    def _migrate_v6(self):
+        """ Updates Synology notifier to reflect that their now is an update library option instead misusing the enable option """
+
+        # clone use_synoindex to update_library since this now has notification options
+        sickbeard.SYNOINDEX_UPDATE_LIBRARY = bool(check_setting_int(self.config_obj, 'Synology', 'use_synoindex', 0))