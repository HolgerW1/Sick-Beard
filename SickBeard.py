--- conflicted
+++ resolved
@@ -1,4 +1,4 @@
-#!/usr/bin/env python
+#!/usr/bin/env python
 # Author: Nic Wolfe <nic@wolfeden.ca>
 # URL: http://code.google.com/p/sickbeard/
 #
@@ -125,17 +125,13 @@
     threading.currentThread().name = "MAIN"
 
     try:
-<<<<<<< HEAD
-        opts, args = getopt.getopt(sys.argv[1:], "qfdp::", ['quiet', 'forceupdate', 'daemon', 'port=', 'tvbinz', 'pidfile=', 'nolaunch'])
-=======
-        opts, args = getopt.getopt(sys.argv[1:], "qfdp::", ['quiet', 'forceupdate', 'daemon', 'port=', 'tvbinz', 'pidfile=', 'config=', 'datadir=', 'logdir='])
->>>>>>> 5d402326
+        opts, args = getopt.getopt(sys.argv[1:], "qfdp::", ['quiet', 'forceupdate', 'daemon', 'port=', 'tvbinz', 'pidfile=', 'nolaunch', 'config=', 'datadir='])
     except getopt.GetoptError:
         print "Available options: --quiet, --forceupdate, --port, --daemon --pidfile --config --datadir --logdir"
         sys.exit()
 
     forceUpdate = False
-    forcedPort = None
+    forcedPort = None
     noLaunch = False
 
     for o, a in opts:
@@ -146,14 +142,14 @@
         if o in ('--tvbinz'):
             sickbeard.SHOW_TVBINZ = True
 
-        # should we update right away?
-        if o in ('-f', '--forceupdate'):
-            forceUpdate = True
-
-        # should we update right away?
-        if o in ('--nolaunch'):
-            noLaunch = True
-
+        # should we update right away?
+        if o in ('-f', '--forceupdate'):
+            forceUpdate = True
+
+        # should we update right away?
+        if o in ('--nolaunch'):
+            noLaunch = True
+
         # use a different port
         if o in ('-p', '--port'):
             forcedPort = int(a)
