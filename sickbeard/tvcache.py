--- conflicted
+++ resolved
@@ -1,342 +1,338 @@
-import time
-import datetime
-import sqlite3
-
-import sickbeard
-
-from sickbeard import db
-from sickbeard import logger
-from sickbeard.common import *
-
-from sickbeard import helpers, classes, exceptions, sceneHelpers
-from sickbeard import providers
-
-import xml.etree.cElementTree as etree
-
-from lib.tvdb_api import tvdb_api, tvdb_exceptions
-
-from lib.tvnamer.utils import FileParser
-from lib.tvnamer import tvnamer_exceptions
-
-
-class CacheDBConnection(db.DBConnection):
-
-    def __init__(self, providerName):
-        db.DBConnection.__init__(self, "cache.db")
-
-        # Create the table if it's not already there
-        try:
-            sql = "CREATE TABLE "+providerName+" (name TEXT, season NUMERIC, episodes TEXT, tvrid NUMERIC, tvdbid NUMERIC, url TEXT, time NUMERIC, quality TEXT);"
-            self.connection.execute(sql)
-            self.connection.commit()
-        except sqlite3.OperationalError, e:
-            if str(e) != "table "+providerName+" already exists":
-                raise
-
-        # Create the table if it's not already there
-        try:
-            sql = "CREATE TABLE lastUpdate (provider TEXT, time NUMERIC);"
-            self.connection.execute(sql)
-            self.connection.commit()
-        except sqlite3.OperationalError, e:
-            if str(e) != "table lastUpdate already exists":
-                raise
-
-class TVCache():
-    
-    def __init__(self, provider):
-    
-        self.provider = provider
-        self.providerID = self.provider.getID()
-        self.minTime = 10
-
-    def _getDB(self):
-        
-        return CacheDBConnection(self.providerID)
-
-    def _clearCache(self):
-        
-        myDB = self._getDB()
-        
-        myDB.action("DELETE FROM "+self.providerID+" WHERE 1")
-    
-    def _getRSSData(self):
-        
-        data = None
-
-        return data
-    
-    def _checkAuth(self, data):
-        return True
-    
-    def _checkItemAuth(self, title, url):
-        return True
-    
-    def updateCache(self):
-        
-        if not self.shouldUpdate():
-            return
-        
-        data = self._getRSSData()
-        
-        # as long as the http request worked we count this as an update
-        if data:
-            self.setLastUpdate()
-        else:
-            return []
-        
-        # now that we've loaded the current RSS feed lets delete the old cache
-        logger.log(u"Clearing "+self.provider.name+" cache and updating with new information")
-        self._clearCache()
-        
-        if not self._checkAuth(data):
-            raise exceptions.AuthException("Your authentication info for "+self.provider.name+" is incorrect, check your config")
-        
-        try:
-            responseSoup = etree.ElementTree(etree.XML(data))
-            items = responseSoup.getiterator('item')
-        except Exception, e:
-            logger.log(u"Error trying to load "+self.provider.name+" RSS feed: "+str(e).decode('utf-8'), logger.ERROR)
-            logger.log(u"Feed contents: "+str(data), logger.DEBUG)
-            return []
-            
-        if responseSoup.getroot().tag != 'rss':
-            logger.log(u"Resulting XML from "+self.provider.name+" isn't RSS, not parsing it", logger.ERROR)
-            return []
-        
-        for item in items:
-
-            self._parseItem(item)
-
-    def _translateLinkURL(self, url):
-        return url.replace('&amp;','&')
-
-    def _parseItem(self, item):
-
-        title = item.findtext('title')
-        url = item.findtext('link')
-
-        self._checkItemAuth(title, url)
-
-        if not title or not url:
-            logger.log(u"The XML returned from the "+self.provider.name+" feed is incomplete, this result is unusable", logger.ERROR)
-            return
-        
-        url = self._translateLinkURL(url)
-        
-        logger.log(u"Adding item from RSS to cache: "+title, logger.DEBUG)            
-
-        self._addCacheEntry(title, url)
-
-    def _getLastUpdate(self):
-        myDB = self._getDB()
-        sqlResults = myDB.select("SELECT time FROM lastUpdate WHERE provider = ?", [self.providerID])
-        
-        if sqlResults:
-            lastTime = int(sqlResults[0]["time"])
-        else:
-            lastTime = 0
-        
-        return datetime.datetime.fromtimestamp(lastTime)
-    
-    def setLastUpdate(self, toDate=None):
-        
-        if not toDate:
-            toDate = datetime.datetime.today()
-        
-        myDB = self._getDB()
-        myDB.upsert("lastUpdate",
-                    {'time': int(time.mktime(toDate.timetuple()))},
-                    {'provider': self.providerID})
-    
-    lastUpdate = property(_getLastUpdate)
-    
-    def shouldUpdate(self):
-        # if we've updated recently then skip the update
-        if datetime.datetime.today() - self.lastUpdate < datetime.timedelta(minutes=self.minTime):
-<<<<<<< HEAD
-            logger.log("Last update was too soon, using old cache: today()-"+str(self.lastUpdate)+"<"+str(datetime.timedelta(minutes=self.minTime)), logger.DEBUG)
-=======
-            logger.log(u"Last update was too soon, using old cache", logger.DEBUG)
->>>>>>> d72e5667
-            return False
-    
-        return True
-
-    def _addCacheEntry(self, name, url, season=None, episodes=None, tvdb_id=0, tvrage_id=0, quality=None, extraNames=[]):
-        
-        myDB = self._getDB()
-        
-        epInfo = None
-        
-        # if we don't have complete info then parse the filename to get it
-        for curName in [name] + extraNames:
-            try:
-                myParser = FileParser(curName)
-                epInfo = myParser.parse()
-            except tvnamer_exceptions.InvalidFilename:
-                logger.log(u"Unable to parse the filename "+curName+" into a valid episode", logger.DEBUG)
-                continue
-        
-        if not epInfo:
-            logger.log(u"Giving up because I'm unable to figure out what show/etc this is: "+name, logger.DEBUG)
-            return False
-        
-        if not epInfo.seriesname:
-            logger.log(u"No series name retrieved from "+name+", unable to cache it", logger.DEBUG)
-            return False
-
-        # if we need tvdb_id or tvrage_id then search the DB for them
-        if not tvdb_id or not tvrage_id:
-            
-            # if we have only the tvdb_id, use the database
-            if tvdb_id:
-                showObj = helpers.findCertainShow(sickbeard.showList, tvdb_id)
-                if showObj:
-                    tvrage_id = showObj.tvrid
-                else:
-                    logger.log(u"We were given a TVDB id "+str(tvdb_id)+" but it doesn't match a show we have in our list, so leaving tvrage_id empty", logger.DEBUG)
-                    tvrage_id = 0 
-            
-            # if we have only a tvrage_id then use the database
-            elif tvrage_id:
-                showObj = helpers.findCertainTVRageShow(sickbeard.showList, tvrage_id)
-                if showObj:
-                    tvdb_id = showObj.tvdbid
-                else:
-                    logger.log(u"We were given a TVRage id "+str(tvrage_id)+" but it doesn't match a show we have in our list, so leaving tvdb_id empty", logger.DEBUG)
-                    tvdb_id = 0 
-            
-            # if they're both empty then fill out as much info as possible by searching the show name
-            else:    
-
-                showResult = helpers.searchDBForShow(epInfo.seriesname)
-                if showResult:
-                    logger.log(epInfo.seriesname+" was found to be show "+showResult[1]+" ("+str(showResult[0])+") in our DB.", logger.DEBUG)
-                    tvdb_id = showResult[0]
-
-                else:
-                    logger.log(u"Couldn't figure out a show name straight from the DB, trying a regex search instead", logger.DEBUG)
-                    for curShow in sickbeard.showList:
-                        if sceneHelpers.isGoodResult(name, curShow, False):
-                            logger.log(u"Successfully matched "+name+" to "+curShow.name+" with regex", logger.DEBUG)
-                            tvdb_id = curShow.tvdbid 
-                
-                if tvdb_id:
-                    
-                    showObj = helpers.findCertainShow(sickbeard.showList, tvdb_id)
-                    if not showObj:
-                        logger.log(u"This should never have happened, post a bug about this!", logger.ERROR)
-                        raise Exception("BAD STUFF HAPPENED")
-                    tvrage_id = showObj.tvrid
-            
-            
-        if not season:
-            season = epInfo.seasonnumber if epInfo.seasonnumber != None else 1
-        if not episodes:
-            episodes = epInfo.episodenumbers
-
-        # if we have an air-by-date show then get the real season/episode numbers
-        if season == -1 and tvdb_id:
-            try:
-                t = tvdb_api.Tvdb(**sickbeard.TVDB_API_PARMS)
-                epObj = t[tvdb_id].airedOn(episodes[0])[0]
-                season = int(epObj["seasonnumber"])
-                episodes = [int(epObj["episodenumber"])]
-            except tvdb_exceptions.tvdb_episodenotfound, e:
-                logger.log(u"Unable to find episode with date "+str(episodes[0])+" for show "+epInfo.seriesname+", skipping", logger.WARNING)
-                return False
-
-        episodeText = "|"+"|".join(map(str, episodes))+"|"
-        
-        
-        # get the current timestamp
-        curTimestamp = int(time.mktime(datetime.datetime.today().timetuple()))
-        
-        if not quality:
-            quality = Quality.nameQuality(name)
-        
-        myDB.action("INSERT INTO "+self.providerID+" (name, season, episodes, tvrid, tvdbid, url, time, quality) VALUES (?,?,?,?,?,?,?,?)",
-                    [name, season, episodeText, tvrage_id, tvdb_id, url, curTimestamp, quality])
-        
-        
-    def searchCache(self, episode, manualSearch=False):
-        neededEps = self.findNeededEpisodes(episode, manualSearch)
-        return neededEps[episode]
-    
-    def listPropers(self, date=None, delimiter="."):
-        
-        myDB = self._getDB()
-        
-        sql = "SELECT * FROM "+self.providerID+" WHERE name LIKE '%.PROPER.%' OR name LIKE '%.REPACK.%'"
-        
-        if date != None:
-            sql += " AND time >= "+str(int(time.mktime(date.timetuple())))
-        
-        #return filter(lambda x: x['tvdbid'] != 0, myDB.select(sql))
-        return myDB.select(sql)
-
-    def findNeededEpisodes(self, episode = None, manualSearch=False):
-        neededEps = {}
-
-        if episode:
-            neededEps[episode] = []
-
-        myDB = self._getDB()
-        
-        if not episode:
-            sqlResults = myDB.select("SELECT * FROM "+self.providerID)
-        else:
-            sqlResults = myDB.select("SELECT * FROM "+self.providerID+" WHERE tvdbid = ? AND season = ? AND episodes LIKE ?", [episode.show.tvdbid, episode.season, "|"+str(episode.episode)+"|"])
-
-        # for each cache entry
-        for curResult in sqlResults:
-
-            # skip non-tv crap (but allow them for Newzbin cause we assume it's filtered well)
-            if self.providerID != 'newzbin' and not sceneHelpers.filterBadReleases(curResult["name"]):
-                continue
-
-            # get the show object, or if it's not one of our shows then ignore it
-            showObj = helpers.findCertainShow(sickbeard.showList, int(curResult["tvdbid"]))
-            if not showObj:
-                continue
-            
-            # get season and ep data (ignoring multi-eps for now)
-            curSeason = int(curResult["season"])
-            if curSeason == -1:
-                continue
-            curEp = curResult["episodes"].split("|")[1]
-            if not curEp:
-                continue
-            curEp = int(curEp)
-            curQuality = int(curResult["quality"])
-
-            # if the show says we want that episode then add it to the list
-            if not showObj.wantEpisode(curSeason, curEp, curQuality, manualSearch):
-                logger.log(u"Skipping "+curResult["name"]+" because we don't want an episode that's "+Quality.qualityStrings[curQuality], logger.DEBUG)
-            
-            else:
-                
-                if episode:
-                    epObj = episode
-                else:
-                    epObj = showObj.getEpisode(curSeason, curEp)
-                
-                # build a result object
-                title = curResult["name"]
-                url = curResult["url"]
-            
-                logger.log(u"Found result " + title + " at " + url)
-        
-                result = self.provider.getResult([epObj])
-                result.url = url 
-                result.name = title
-                result.quality = curQuality
-                
-                # add it to the list
-                if epObj not in neededEps:
-                    neededEps[epObj] = [result]
-                else:
-                    neededEps[epObj].append(result)
-                    
-        return neededEps
+import time
+import datetime
+import sqlite3
+
+import sickbeard
+
+from sickbeard import db
+from sickbeard import logger
+from sickbeard.common import *
+
+from sickbeard import helpers, classes, exceptions, sceneHelpers
+from sickbeard import providers
+
+import xml.etree.cElementTree as etree
+
+from lib.tvdb_api import tvdb_api, tvdb_exceptions
+
+from lib.tvnamer.utils import FileParser
+from lib.tvnamer import tvnamer_exceptions
+
+
+class CacheDBConnection(db.DBConnection):
+
+    def __init__(self, providerName):
+        db.DBConnection.__init__(self, "cache.db")
+
+        # Create the table if it's not already there
+        try:
+            sql = "CREATE TABLE "+providerName+" (name TEXT, season NUMERIC, episodes TEXT, tvrid NUMERIC, tvdbid NUMERIC, url TEXT, time NUMERIC, quality TEXT);"
+            self.connection.execute(sql)
+            self.connection.commit()
+        except sqlite3.OperationalError, e:
+            if str(e) != "table "+providerName+" already exists":
+                raise
+
+        # Create the table if it's not already there
+        try:
+            sql = "CREATE TABLE lastUpdate (provider TEXT, time NUMERIC);"
+            self.connection.execute(sql)
+            self.connection.commit()
+        except sqlite3.OperationalError, e:
+            if str(e) != "table lastUpdate already exists":
+                raise
+
+class TVCache():
+    
+    def __init__(self, provider):
+    
+        self.provider = provider
+        self.providerID = self.provider.getID()
+        self.minTime = 10
+
+    def _getDB(self):
+        
+        return CacheDBConnection(self.providerID)
+
+    def _clearCache(self):
+        
+        myDB = self._getDB()
+        
+        myDB.action("DELETE FROM "+self.providerID+" WHERE 1")
+    
+    def _getRSSData(self):
+        
+        data = None
+
+        return data
+    
+    def _checkAuth(self, data):
+        return True
+    
+    def _checkItemAuth(self, title, url):
+        return True
+    
+    def updateCache(self):
+        
+        if not self.shouldUpdate():
+            return
+        
+        data = self._getRSSData()
+        
+        # as long as the http request worked we count this as an update
+        if data:
+            self.setLastUpdate()
+        else:
+            return []
+        
+        # now that we've loaded the current RSS feed lets delete the old cache
+        logger.log(u"Clearing "+self.provider.name+" cache and updating with new information")
+        self._clearCache()
+        
+        if not self._checkAuth(data):
+            raise exceptions.AuthException("Your authentication info for "+self.provider.name+" is incorrect, check your config")
+        
+        try:
+            responseSoup = etree.ElementTree(etree.XML(data))
+            items = responseSoup.getiterator('item')
+        except Exception, e:
+            logger.log(u"Error trying to load "+self.provider.name+" RSS feed: "+str(e).decode('utf-8'), logger.ERROR)
+            logger.log(u"Feed contents: "+str(data), logger.DEBUG)
+            return []
+            
+        if responseSoup.getroot().tag != 'rss':
+            logger.log(u"Resulting XML from "+self.provider.name+" isn't RSS, not parsing it", logger.ERROR)
+            return []
+        
+        for item in items:
+
+            self._parseItem(item)
+
+    def _translateLinkURL(self, url):
+        return url.replace('&amp;','&')
+
+    def _parseItem(self, item):
+
+        title = item.findtext('title')
+        url = item.findtext('link')
+
+        self._checkItemAuth(title, url)
+
+        if not title or not url:
+            logger.log(u"The XML returned from the "+self.provider.name+" feed is incomplete, this result is unusable", logger.ERROR)
+            return
+        
+        url = self._translateLinkURL(url)
+        
+        logger.log(u"Adding item from RSS to cache: "+title, logger.DEBUG)            
+
+        self._addCacheEntry(title, url)
+
+    def _getLastUpdate(self):
+        myDB = self._getDB()
+        sqlResults = myDB.select("SELECT time FROM lastUpdate WHERE provider = ?", [self.providerID])
+        
+        if sqlResults:
+            lastTime = int(sqlResults[0]["time"])
+        else:
+            lastTime = 0
+        
+        return datetime.datetime.fromtimestamp(lastTime)
+    
+    def setLastUpdate(self, toDate=None):
+        
+        if not toDate:
+            toDate = datetime.datetime.today()
+        
+        myDB = self._getDB()
+        myDB.upsert("lastUpdate",
+                    {'time': int(time.mktime(toDate.timetuple()))},
+                    {'provider': self.providerID})
+    
+    lastUpdate = property(_getLastUpdate)
+    
+    def shouldUpdate(self):
+        # if we've updated recently then skip the update
+        if datetime.datetime.today() - self.lastUpdate < datetime.timedelta(minutes=self.minTime):
+            logger.log(u"Last update was too soon, using old cache: today()-"+str(self.lastUpdate)+"<"+str(datetime.timedelta(minutes=self.minTime)), logger.DEBUG)
+            return False
+    
+        return True
+
+    def _addCacheEntry(self, name, url, season=None, episodes=None, tvdb_id=0, tvrage_id=0, quality=None, extraNames=[]):
+        
+        myDB = self._getDB()
+        
+        epInfo = None
+        
+        # if we don't have complete info then parse the filename to get it
+        for curName in [name] + extraNames:
+            try:
+                myParser = FileParser(curName)
+                epInfo = myParser.parse()
+            except tvnamer_exceptions.InvalidFilename:
+                logger.log(u"Unable to parse the filename "+curName+" into a valid episode", logger.DEBUG)
+                continue
+        
+        if not epInfo:
+            logger.log(u"Giving up because I'm unable to figure out what show/etc this is: "+name, logger.DEBUG)
+            return False
+        
+        if not epInfo.seriesname:
+            logger.log(u"No series name retrieved from "+name+", unable to cache it", logger.DEBUG)
+            return False
+
+        # if we need tvdb_id or tvrage_id then search the DB for them
+        if not tvdb_id or not tvrage_id:
+            
+            # if we have only the tvdb_id, use the database
+            if tvdb_id:
+                showObj = helpers.findCertainShow(sickbeard.showList, tvdb_id)
+                if showObj:
+                    tvrage_id = showObj.tvrid
+                else:
+                    logger.log(u"We were given a TVDB id "+str(tvdb_id)+" but it doesn't match a show we have in our list, so leaving tvrage_id empty", logger.DEBUG)
+                    tvrage_id = 0 
+            
+            # if we have only a tvrage_id then use the database
+            elif tvrage_id:
+                showObj = helpers.findCertainTVRageShow(sickbeard.showList, tvrage_id)
+                if showObj:
+                    tvdb_id = showObj.tvdbid
+                else:
+                    logger.log(u"We were given a TVRage id "+str(tvrage_id)+" but it doesn't match a show we have in our list, so leaving tvdb_id empty", logger.DEBUG)
+                    tvdb_id = 0 
+            
+            # if they're both empty then fill out as much info as possible by searching the show name
+            else:    
+
+                showResult = helpers.searchDBForShow(epInfo.seriesname)
+                if showResult:
+                    logger.log(epInfo.seriesname+" was found to be show "+showResult[1]+" ("+str(showResult[0])+") in our DB.", logger.DEBUG)
+                    tvdb_id = showResult[0]
+
+                else:
+                    logger.log(u"Couldn't figure out a show name straight from the DB, trying a regex search instead", logger.DEBUG)
+                    for curShow in sickbeard.showList:
+                        if sceneHelpers.isGoodResult(name, curShow, False):
+                            logger.log(u"Successfully matched "+name+" to "+curShow.name+" with regex", logger.DEBUG)
+                            tvdb_id = curShow.tvdbid 
+                
+                if tvdb_id:
+                    
+                    showObj = helpers.findCertainShow(sickbeard.showList, tvdb_id)
+                    if not showObj:
+                        logger.log(u"This should never have happened, post a bug about this!", logger.ERROR)
+                        raise Exception("BAD STUFF HAPPENED")
+                    tvrage_id = showObj.tvrid
+            
+            
+        if not season:
+            season = epInfo.seasonnumber if epInfo.seasonnumber != None else 1
+        if not episodes:
+            episodes = epInfo.episodenumbers
+
+        # if we have an air-by-date show then get the real season/episode numbers
+        if season == -1 and tvdb_id:
+            try:
+                t = tvdb_api.Tvdb(**sickbeard.TVDB_API_PARMS)
+                epObj = t[tvdb_id].airedOn(episodes[0])[0]
+                season = int(epObj["seasonnumber"])
+                episodes = [int(epObj["episodenumber"])]
+            except tvdb_exceptions.tvdb_episodenotfound, e:
+                logger.log(u"Unable to find episode with date "+str(episodes[0])+" for show "+epInfo.seriesname+", skipping", logger.WARNING)
+                return False
+
+        episodeText = "|"+"|".join(map(str, episodes))+"|"
+        
+        
+        # get the current timestamp
+        curTimestamp = int(time.mktime(datetime.datetime.today().timetuple()))
+        
+        if not quality:
+            quality = Quality.nameQuality(name)
+        
+        myDB.action("INSERT INTO "+self.providerID+" (name, season, episodes, tvrid, tvdbid, url, time, quality) VALUES (?,?,?,?,?,?,?,?)",
+                    [name, season, episodeText, tvrage_id, tvdb_id, url, curTimestamp, quality])
+        
+        
+    def searchCache(self, episode, manualSearch=False):
+        neededEps = self.findNeededEpisodes(episode, manualSearch)
+        return neededEps[episode]
+    
+    def listPropers(self, date=None, delimiter="."):
+        
+        myDB = self._getDB()
+        
+        sql = "SELECT * FROM "+self.providerID+" WHERE name LIKE '%.PROPER.%' OR name LIKE '%.REPACK.%'"
+        
+        if date != None:
+            sql += " AND time >= "+str(int(time.mktime(date.timetuple())))
+        
+        #return filter(lambda x: x['tvdbid'] != 0, myDB.select(sql))
+        return myDB.select(sql)
+
+    def findNeededEpisodes(self, episode = None, manualSearch=False):
+        neededEps = {}
+
+        if episode:
+            neededEps[episode] = []
+
+        myDB = self._getDB()
+        
+        if not episode:
+            sqlResults = myDB.select("SELECT * FROM "+self.providerID)
+        else:
+            sqlResults = myDB.select("SELECT * FROM "+self.providerID+" WHERE tvdbid = ? AND season = ? AND episodes LIKE ?", [episode.show.tvdbid, episode.season, "|"+str(episode.episode)+"|"])
+
+        # for each cache entry
+        for curResult in sqlResults:
+
+            # skip non-tv crap (but allow them for Newzbin cause we assume it's filtered well)
+            if self.providerID != 'newzbin' and not sceneHelpers.filterBadReleases(curResult["name"]):
+                continue
+
+            # get the show object, or if it's not one of our shows then ignore it
+            showObj = helpers.findCertainShow(sickbeard.showList, int(curResult["tvdbid"]))
+            if not showObj:
+                continue
+            
+            # get season and ep data (ignoring multi-eps for now)
+            curSeason = int(curResult["season"])
+            if curSeason == -1:
+                continue
+            curEp = curResult["episodes"].split("|")[1]
+            if not curEp:
+                continue
+            curEp = int(curEp)
+            curQuality = int(curResult["quality"])
+
+            # if the show says we want that episode then add it to the list
+            if not showObj.wantEpisode(curSeason, curEp, curQuality, manualSearch):
+                logger.log(u"Skipping "+curResult["name"]+" because we don't want an episode that's "+Quality.qualityStrings[curQuality], logger.DEBUG)
+            
+            else:
+                
+                if episode:
+                    epObj = episode
+                else:
+                    epObj = showObj.getEpisode(curSeason, curEp)
+                
+                # build a result object
+                title = curResult["name"]
+                url = curResult["url"]
+            
+                logger.log(u"Found result " + title + " at " + url)
+        
+                result = self.provider.getResult([epObj])
+                result.url = url 
+                result.name = title
+                result.quality = curQuality
+                
+                # add it to the list
+                if epObj not in neededEps:
+                    neededEps[epObj] = [result]
+                else:
+                    neededEps[epObj].append(result)
+                    
+        return neededEps