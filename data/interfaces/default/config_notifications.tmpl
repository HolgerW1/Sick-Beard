<<<<<<< HEAD
#import sickbeard
#set global $title="Config - Notifications"
#set global $header="Notifications"

#set global $sbPath="../.."

<!--#set global $topmenu="config"#-->
#include $os.path.join($sickbeard.PROG_DIR, "data/interfaces/default/inc_top.tmpl")

<script type="text/javascript" charset="utf-8">
\$(document).ready(function(){

  \$('#testGrowl').click(function(){

    var growl_host = \$("#growl_host").val();
    var growl_password = \$("#growl_password").val();
    \$.get("$sbRoot/home/testGrowl", {'host': growl_host, 'password': growl_password});

  });

  \$('#testXBMC').click(function(){

    var xbmc_host = \$("#xbmc_host").val();
    var xbmc_username = \$("#xbmc_username").val();
    var xbmc_password = \$("#xbmc_password").val();

    \$.get("$sbRoot/home/testXBMC", {'host': xbmc_host, 'username': xbmc_username, 'password': xbmc_password});

  });

  \$('#twitterStep1').click(function(){

    \$.get("$sbRoot/home/twitterStep1", function (data){window.open(data)});
    return false;
    
  });

  \$('#twitterStep2').click(function(){

    var twitter_key = \$("#twitter_key").val();
    \$.get("$sbRoot/home/twitterStep2", {'key': twitter_key}, function (data){alert(data)});
    return false;

  });

  \$('#testTwitter').click(function(){

    \$.get("$sbRoot/home/testTwitter", function (data){alert(data)});

  });

  \$('#testLibnotify').click(function(){

    \$.get("$sbRoot/home/testLibnotify", function(data){alert(data)});

  });

});  
      
</script>


<div id="config">
<div id="config-content">

<form id="form" action="saveNotifications" method="post">

            <div id="config-components">

                <div id="core-component-group1" class="component-group clearfix">

                    <div class="component-group-desc">
                        <h3>XBMC</h3>
                        <p>A free and open source cross-platform media center and home entertainment system software with a 10-foot user interface designed for the living-room TV.</p>
                    </div>

                    <fieldset class="component-group-list">
                        <div class="field-pair">
                            <input type="checkbox" name="use_xbmc" id="use_xbmc" #if $sickbeard.USE_XBMC then "checked=\"checked\"" else ""# />
                            <label class="clearfix" for="use_xbmc">
                                <span class="component-title">Enable</span>
                                <span class="component-desc">Should Sick Beard send XBMC commands?</span>
                            </label>
                        </div>

                        <div class="field-pair">
                            <input type="checkbox" name="xbmc_notify_onsnatch" id="xbmc_notify_onsnatch" #if $sickbeard.XBMC_NOTIFY_ONSNATCH then "checked=\"checked\"" else ""# />
                            <label class="clearfix" for="xbmc_notify_onsnatch">
                                <span class="component-title">Notify on Snatch</span>
                                <span class="component-desc">Send notification when we start a download?</span>
                            </label>
                        </div>

                        <div class="field-pair">
                            <input type="checkbox" name="xbmc_notify_ondownload" id="xbmc_notify_ondownload" #if $sickbeard.XBMC_NOTIFY_ONDOWNLOAD then "checked=\"checked\"" else ""# />
                            <label class="clearfix" for="xbmc_notify_ondownload">
                                <span class="component-title">Notify on Download</span>
                                <span class="component-desc">Send notification when we finish a download?</span>
                            </label>
                        </div>

                        <div class="field-pair">
                            <input type="checkbox" name="xbmc_update_library" id="xbmc_update_library" #if $sickbeard.XBMC_UPDATE_LIBRARY then "checked=\"checked\"" else ""# />
                            <label class="clearfix" for="xbmc_update_library">
                                <span class="component-title">Update Library</span>
                                <span class="component-desc">Update XBMC library when we finish a download?</span>
                            </label>
                        </div>

                        <div class="field-pair">
                            <input type="checkbox" name="xbmc_update_full" id="xbmc_update_full" #if $sickbeard.XBMC_UPDATE_FULL then "checked=\"checked\"" else ""# />
                            <label class="clearfix" for="xbmc_update_full">
                                <span class="component-title">Full Library Update</span>
                                <span class="component-desc">Do a full library update if per-show fails?</span>
                            </label>
                        </div>

                        <div class="field-pair">
                            <label class="nocheck clearfix">
                                <span class="component-title">XBMC IP:Port</span>
                                <input type="text" name="xbmc_host" id="xbmc_host" value="$sickbeard.XBMC_HOST" size="35" />
                            </label>
                            <label class="nocheck clearfix">
                                <span class="component-title">&nbsp;</span>
                                <span class="component-desc">Host running XBMC (eg. 192.168.1.100:8080)</span>
                            </label>
                            <label class="nocheck clearfix">
                                <span class="component-title">&nbsp;</span>
                                <span class="component-desc">(multiple host strings can be separated by commas)</span>
                            </label>
                        </div>

                        <div class="field-pair">
                            <label class="nocheck clearfix">
                                <span class="component-title">XBMC Username</span>
                                <input type="text" name="xbmc_username" id="xbmc_username" value="$sickbeard.XBMC_USERNAME" size="35" />
                            </label>
                            <label class="nocheck clearfix">
                                <span class="component-title">&nbsp;</span>
                                <span class="component-desc">Username of your XBMC server (blank for none)</span>
                            </label>
                        </div>

                        <div class="field-pair">
                            <label class="nocheck clearfix">
                                <span class="component-title">XBMC Password</span>
                                <input type="password" name="xbmc_password" id="xbmc_password" value="$sickbeard.XBMC_PASSWORD" size="35" />
                            </label>
                            <label class="nocheck clearfix">
                                <span class="component-title">&nbsp;</span>
                                <span class="component-desc">Password of your XBMC server (blank for none)</span>
                            </label>
                        </div>

                    <input type="button" value="Test XBMC" id="testXBMC" />
                    <input type="submit" value="Save Changes" />

                    </fieldset>
                </div><!-- /component-group -->

                <div id="core-component-group2" class="component-group clearfix">

                    <div class="component-group-desc">
                        <h3>Growl</h3>
                        <p>A cross-platform unobtrusive global notification system.</p>
                    </div>

                    <fieldset class="component-group-list">
                        <div class="field-pair">
                            <input type="checkbox" name="use_growl" id="use_growl" #if $sickbeard.USE_GROWL then "checked=\"checked\"" else ""# /> 
                            <label class="clearfix" for="use_growl">
                                <span class="component-title">Enable</span>
                                <span class="component-desc">Should Sick Beard send Growl notifications?</span>
                            </label>
                        </div>

                        <div class="field-pair">
                            <input type="checkbox" name="growl_notify_onsnatch" id="growl_notify_onsnatch" #if $sickbeard.GROWL_NOTIFY_ONSNATCH then "checked=\"checked\"" else ""# /> 
                            <label class="clearfix" for="growl_notify_onsnatch">
                                <span class="component-title">Notify on Snatch</span>
                                <span class="component-desc">Send notification when we start a download?</span>
                            </label>
                        </div>

                        <div class="field-pair">
                            <input type="checkbox" name="growl_notify_ondownload" id="growl_notify_ondownload" #if $sickbeard.GROWL_NOTIFY_ONDOWNLOAD then "checked=\"checked\"" else ""# />
                            <label class="clearfix" for="growl_notify_ondownload">
                                <span class="component-title">Notify on Download</span>
                                <span class="component-desc">Send notification when we finish a download?</span>
                            </label>
                        </div>

                        <div class="field-pair">
                            <label class="nocheck clearfix">
                                <span class="component-title">Growl IP:Port</span>
                                <input type="text" name="growl_host" id="growl_host" value="$sickbeard.GROWL_HOST" size="35" />
                            </label>
                            <label class="nocheck clearfix">
                                <span class="component-title">&nbsp;</span>
                                <span class="component-desc">Host running Growl (eg. 192.168.1.100:23053)</span>
                            </label>
                        </div>

                        <div class="field-pair">
                            <label class="nocheck clearfix">
                                <span class="component-title">Growl Password</span>
                                <input type="password" name="growl_password" id="growl_password" value="$sickbeard.GROWL_PASSWORD" size="35" />
                            </label>
                            <label class="nocheck clearfix">
                                <span class="component-title">&nbsp;</span>
                                <span class="component-desc">May leave blank if Sick Beard is on the same host.</span>
                            </label>
                            <label class="nocheck clearfix">
                                <span class="component-title">&nbsp;</span>
                                <span class="component-desc">Otherwise Growl <b>requires</b> a password to be used.</span>
                            </label>
                        </div>

                    <input type="button" value="Test Growl" id="testGrowl" />
                    <input type="submit" value="Save Changes" />

                    </fieldset>
                </div><!-- /component-group -->

                <div id="core-component-group3" class="component-group clearfix">
                
                    <div class="component-group-desc">
                        <h3>Twitter</h3>
                        <p>A social networking and microblogging service, enabling its users to send and read other users' messages called tweets.</p>
                    </div>

                    <fieldset class="component-group-list">
                        <div class="field-pair">
                            <input type="checkbox" name="use_twitter" id="use_twitter" #if $sickbeard.USE_TWITTER then "checked=\"checked\"" else ""# />
                            <label class="clearfix" for="use_twitter">
                                <span class="component-title">Enable</span>
                                <span class="component-desc">Should Sick Beard post tweets on Twitter?</span>
                            </label>
                            <label class="nocheck clearfix" for="use_twitter">
                                <span class="component-title">&nbsp;</span>
                                <span class="component-desc">You may want to use a second account.</span>
                            </label>
                        </div>

                        <div class="field-pair">
                            <input type="checkbox" name="twitter_notify_onsnatch" id="twitter_notify_onsnatch" #if $sickbeard.TWITTER_NOTIFY_ONSNATCH then "checked=\"checked\"" else ""# /> 
                            <label class="clearfix" for="twitter_notify_onsnatch">
                                <span class="component-title">Notify on Snatch</span>
                                <span class="component-desc">Send notification when we start a download?</span>
                            </label>
                        </div>

                        <div class="field-pair">
                            <input type="checkbox" name="twitter_notify_ondownload" id="twitter_notify_ondownload" #if $sickbeard.TWITTER_NOTIFY_ONDOWNLOAD then "checked=\"checked\"" else ""# />
                            <label class="clearfix" for="twitter_notify_ondownload">
                                <span class="component-title">Notify on Download</span>
                                <span class="component-desc">Send notification when we finish a download?</span>
                            </label>
                        </div>

                        <div class="field-pair">
                            <label class="clearfix">
                                <span class="component-title">Step One</span>
                            </label>
                            <label class="nocheck clearfix">
                                <span class="component-desc">Click the "Request Authorization" button.<br/> This will open a new page containing an auth key.<br/> Note: if nothing happens check your popup blocker.<br/></span>
                                <input type="button" value="Request Authorization" id="twitterStep1" />
                            </label>
                        </div>

                        <div class="field-pair">
                            <label class="clearfix">
                                <span class="component-title">Step Two</span>
                            </label>
                            <label class="nocheck clearfix">
                                <span class="component-desc">Enter the key Twitter gave you below, and click "Verify Key".<br/></span>
                                <input type="text" id="twitter_key" value="" size="35" /><br />
                            </label>
                            <label class="nocheck clearfix">
                                <input type="button" value="Verify Key" id="twitterStep2" />
                            </label>
                        </div>

                        <div class="field-pair">
                            <label class="clearfix">
                                <span class="component-title">Step Three</span>
                            </label>
                        </div>

                    <input type="button" value="Test Twitter" id="testTwitter" />
                    <input type="submit" value="Save Changes" />

                    </fieldset>
                </div><!-- /component-group -->

                <div id="core-component-group4" class="component-group clearfix">
                    <div class="component-group-desc">
                        <h3>Libnotify</h3>
                        <p>The standard desktop notification API for Linux/*nix systems.  This notifier will only function if the pynotify module is installed (Ubuntu/Debian package <a href="apt:python-notify">python-notify</a>).  Sick Beard must be restarted after installing pynotify.</p>
                    </div>

                    <fieldset class="component-group-list">
                        <div class="field-pair">
                            <input type="checkbox" name="use_libnotify" id="use_libnotify" #if $sickbeard.USE_LIBNOTIFY then "checked=\"checked\"" else ""# /> 
                            <label class="clearfix" for="use_libnotify">
                                <span class="component-title">Enable</span>
                                <span class="component-desc">Should Sick Beard send libnotify notifications?</span>
                            </label>
                        </div>

                        <div class="field-pair">
                            <input type="checkbox" name="libnotify_notify_onsnatch" id="libnotify_notify_onsnatch" #if $sickbeard.LIBNOTIFY_NOTIFY_ONSNATCH then "checked=\"checked\"" else ""# /> 
                            <label class="clearfix" for="libnotify_notify_onsnatch">
                                <span class="component-title">Notify on Snatch</span>
                                <span class="component-desc">Send notification when we start a download?</span>
                            </label>
                        </div>

                        <div class="field-pair">
                            <input type="checkbox" name="libnotify_notify_ondownload" id="libnotify_notify_ondownload" #if $sickbeard.LIBNOTIFY_NOTIFY_ONDOWNLOAD then "checked=\"checked\"" else ""# />
                            <label class="clearfix" for="libnotify_notify_ondownload">
                                <span class="component-title">Notify on Download</span>
                                <span class="component-desc">Send notification when we finish a download?</span>
                            </label>
                        </div>

                    <input type="button" value="Test Libnotify" id="testLibnotify" />
                    <input type="submit" value="Save Changes" />

                    </fieldset>
                </div><!-- /component-group -->

            <br/><input type="submit" value="Save Changes" /><br/>

            </div><!-- /config-components -->

</form>


</div></div>
<div class="clearfix"></div>

#include $os.path.join($sickbeard.PROG_DIR, "data/interfaces/default/inc_bottom.tmpl")
=======
#import sickbeard
#set global $title="Config - Notifications"
#set global $header="Notifications"

#set global $sbPath="../.."

<!--#set global $topmenu="config"#-->
#include $os.path.join($sickbeard.PROG_DIR, "data/interfaces/default/inc_top.tmpl")

<script type="text/javascript" charset="utf-8">
\$(document).ready(function(){

  \$('#testGrowl').click(function(){

    var growl_host = \$("#growl_host").val();
    var growl_password = \$("#growl_password").val();
    \$.get("$sbRoot/home/testGrowl", {'host': growl_host, 'password': growl_password});

  });
  
  \$('#testProwl').click(function(){

    var prowl_api = \$("#prowl_api").val();
    var prowl_priority = \$("#prowl_priority").val();
    \$.get("$sbRoot/home/testProwl", {'prowl_api': prowl_api, 'prowl_priority': prowl_priority});

  });

  \$('#testXBMC').click(function(){

    var xbmc_host = \$("#xbmc_host").val();
    var xbmc_username = \$("#xbmc_username").val();
    var xbmc_password = \$("#xbmc_password").val();

    \$.get("$sbRoot/home/testXBMC", {'host': xbmc_host, 'username': xbmc_username, 'password': xbmc_password});

  });

  \$('#twitterStep1').click(function(){

    \$.get("$sbRoot/home/twitterStep1", function (data){window.open(data)});
    return false;
    
  });

  \$('#twitterStep2').click(function(){

    var twitter_key = \$("#twitter_key").val();
    \$.get("$sbRoot/home/twitterStep2", {'key': twitter_key}, function (data){alert(data)});
    return false;

  });

  \$('#testTwitter').click(function(){

    \$.get("$sbRoot/home/testTwitter", function (data){alert(data)});

  });

});  
      
</script>


<div id="config">
<div id="config-content">

<form id="form" action="saveNotifications" method="post">

            <div id="config-components">

                <div id="core-component-group1" class="component-group clearfix">

                    <div class="component-group-desc">
                        <h3>XBMC</h3>
                        <p>A free and open source cross-platform media center and home entertainment system software with a 10-foot user interface designed for the living-room TV.</p>
                    </div>

                    <fieldset class="component-group-list">
                        <div class="field-pair">
                            <input type="checkbox" name="use_xbmc" id="use_xbmc" #if $sickbeard.USE_XBMC then "checked=\"checked\"" else ""# />
                            <label class="clearfix" for="use_xbmc">
                                <span class="component-title">Enable</span>
                                <span class="component-desc">Should Sick Beard send XBMC commands?</span>
                            </label>
                        </div>

                        <div class="field-pair">
                            <input type="checkbox" name="xbmc_notify_onsnatch" id="xbmc_notify_onsnatch" #if $sickbeard.XBMC_NOTIFY_ONSNATCH then "checked=\"checked\"" else ""# />
                            <label class="clearfix" for="xbmc_notify_onsnatch">
                                <span class="component-title">Notify on Snatch</span>
                                <span class="component-desc">Send notification when we start a download?</span>
                            </label>
                        </div>

                        <div class="field-pair">
                            <input type="checkbox" name="xbmc_notify_ondownload" id="xbmc_notify_ondownload" #if $sickbeard.XBMC_NOTIFY_ONDOWNLOAD then "checked=\"checked\"" else ""# />
                            <label class="clearfix" for="xbmc_notify_ondownload">
                                <span class="component-title">Notify on Download</span>
                                <span class="component-desc">Send notification when we finish a download?</span>
                            </label>
                        </div>

                        <div class="field-pair">
                            <input type="checkbox" name="xbmc_update_library" id="xbmc_update_library" #if $sickbeard.XBMC_UPDATE_LIBRARY then "checked=\"checked\"" else ""# />
                            <label class="clearfix" for="xbmc_update_library">
                                <span class="component-title">Update Library</span>
                                <span class="component-desc">Update XBMC library when we finish a download?</span>
                            </label>
                        </div>

                        <div class="field-pair">
                            <input type="checkbox" name="xbmc_update_full" id="xbmc_update_full" #if $sickbeard.XBMC_UPDATE_FULL then "checked=\"checked\"" else ""# />
                            <label class="clearfix" for="xbmc_update_full">
                                <span class="component-title">Full Library Update</span>
                                <span class="component-desc">Do a full library update if per-show fails?</span>
                            </label>
                        </div>

                        <div class="field-pair">
                            <label class="nocheck clearfix">
                                <span class="component-title">XBMC IP:Port</span>
                                <input type="text" name="xbmc_host" id="xbmc_host" value="$sickbeard.XBMC_HOST" size="35" />
                            </label>
                            <label class="nocheck clearfix">
                                <span class="component-title">&nbsp;</span>
                                <span class="component-desc">Host running XBMC (eg. 192.168.1.100:8080)</span>
                            </label>
                            <label class="nocheck clearfix">
                                <span class="component-title">&nbsp;</span>
                                <span class="component-desc">(multiple host strings can be separated by commas)</span>
                            </label>
                        </div>

                        <div class="field-pair">
                            <label class="nocheck clearfix">
                                <span class="component-title">XBMC Username</span>
                                <input type="text" name="xbmc_username" id="xbmc_username" value="$sickbeard.XBMC_USERNAME" size="35" />
                            </label>
                            <label class="nocheck clearfix">
                                <span class="component-title">&nbsp;</span>
                                <span class="component-desc">Username of your XBMC server (blank for none)</span>
                            </label>
                        </div>

                        <div class="field-pair">
                            <label class="nocheck clearfix">
                                <span class="component-title">XBMC Password</span>
                                <input type="password" name="xbmc_password" id="xbmc_password" value="$sickbeard.XBMC_PASSWORD" size="35" />
                            </label>
                            <label class="nocheck clearfix">
                                <span class="component-title">&nbsp;</span>
                                <span class="component-desc">Password of your XBMC server (blank for none)</span>
                            </label>
                        </div>

                    <input type="button" value="Test XBMC" id="testXBMC" />
                    <input type="submit" value="Save Changes" />

                    </fieldset>
                </div><!-- /component-group -->

                <div id="core-component-group2" class="component-group clearfix">

                    <div class="component-group-desc">
                        <h3>Growl</h3>
                        <p>A cross-platform unobtrusive global notification system.</p>
                    </div>

                    <fieldset class="component-group-list">
                        <div class="field-pair">
                            <input type="checkbox" name="use_growl" id="use_growl" #if $sickbeard.USE_GROWL then "checked=\"checked\"" else ""# /> 
                            <label class="clearfix" for="use_growl">
                                <span class="component-title">Enable</span>
                                <span class="component-desc">Should Sick Beard send Growl notifications?</span>
                            </label>
                        </div>

                        <div class="field-pair">
                            <input type="checkbox" name="growl_notify_onsnatch" id="growl_notify_onsnatch" #if $sickbeard.GROWL_NOTIFY_ONSNATCH then "checked=\"checked\"" else ""# /> 
                            <label class="clearfix" for="growl_notify_onsnatch">
                                <span class="component-title">Notify on Snatch</span>
                                <span class="component-desc">Send notification when we start a download?</span>
                            </label>
                        </div>

                        <div class="field-pair">
                            <input type="checkbox" name="growl_notify_ondownload" id="growl_notify_ondownload" #if $sickbeard.GROWL_NOTIFY_ONDOWNLOAD then "checked=\"checked\"" else ""# />
                            <label class="clearfix" for="growl_notify_ondownload">
                                <span class="component-title">Notify on Download</span>
                                <span class="component-desc">Send notification when we finish a download?</span>
                            </label>
                        </div>

                        <div class="field-pair">
                            <label class="nocheck clearfix">
                                <span class="component-title">Growl IP:Port</span>
                                <input type="text" name="growl_host" id="growl_host" value="$sickbeard.GROWL_HOST" size="35" />
                            </label>
                            <label class="nocheck clearfix">
                                <span class="component-title">&nbsp;</span>
                                <span class="component-desc">Host running Growl (eg. 192.168.1.100:23053)</span>
                            </label>
                        </div>

                        <div class="field-pair">
                            <label class="nocheck clearfix">
                                <span class="component-title">Growl Password</span>
                                <input type="password" name="growl_password" id="growl_password" value="$sickbeard.GROWL_PASSWORD" size="35" />
                            </label>
                            <label class="nocheck clearfix">
                                <span class="component-title">&nbsp;</span>
                                <span class="component-desc">May leave blank if Sick Beard is on the same host.</span>
                            </label>
                            <label class="nocheck clearfix">
                                <span class="component-title">&nbsp;</span>
                                <span class="component-desc">Otherwise Growl <b>requires</b> a password to be used.</span>
                            </label>
                        </div>

                    <input type="button" value="Test Growl" id="testGrowl" />
                    <input type="submit" value="Save Changes" />

                    </fieldset>
                </div><!-- /component-group -->

                <div id="core-component-group3" class="component-group clearfix">
                
                    <div class="component-group-desc">
                        <h3>Twitter</h3>
                        <p>A social networking and microblogging service, enabling its users to send and read other users' messages called tweets.</p>
                    </div>

                    <fieldset class="component-group-list">
                        <div class="field-pair">
                            <input type="checkbox" name="use_twitter" id="use_twitter" #if $sickbeard.USE_TWITTER then "checked=\"checked\"" else ""# />
                            <label class="clearfix" for="use_twitter">
                                <span class="component-title">Enable</span>
                                <span class="component-desc">Should Sick Beard post tweets on Twitter?</span>
                            </label>
                            <label class="nocheck clearfix" for="use_twitter">
                                <span class="component-title">&nbsp;</span>
                                <span class="component-desc">You may want to use a second account.</span>
                            </label>
                        </div>

                        <div class="field-pair">
                            <input type="checkbox" name="twitter_notify_onsnatch" id="twitter_notify_onsnatch" #if $sickbeard.TWITTER_NOTIFY_ONSNATCH then "checked=\"checked\"" else ""# /> 
                            <label class="clearfix" for="twitter_notify_onsnatch">
                                <span class="component-title">Notify on Snatch</span>
                                <span class="component-desc">Send notification when we start a download?</span>
                            </label>
                        </div>

                        <div class="field-pair">
                            <input type="checkbox" name="twitter_notify_ondownload" id="twitter_notify_ondownload" #if $sickbeard.TWITTER_NOTIFY_ONDOWNLOAD then "checked=\"checked\"" else ""# />
                            <label class="clearfix" for="twitter_notify_ondownload">
                                <span class="component-title">Notify on Download</span>
                                <span class="component-desc">Send notification when we finish a download?</span>
                            </label>
                        </div>

                        <div class="field-pair">
                            <label class="clearfix">
                                <span class="component-title">Step One</span>
                            </label>
                            <label class="nocheck clearfix">
                                <span class="component-desc">Click the "Request Authorization" button.<br/> This will open a new page containing an auth key.<br/> Note: if nothing happens check your popup blocker.<br/></span>
                                <input type="button" value="Request Authorization" id="twitterStep1" />
                            </label>
                        </div>

                        <div class="field-pair">
                            <label class="clearfix">
                                <span class="component-title">Step Two</span>
                            </label>
                            <label class="nocheck clearfix">
                                <span class="component-desc">Enter the key Twitter gave you below, and click "Verify Key".<br/></span>
                                <input type="text" id="twitter_key" value="" size="35" /><br />
                            </label>
                            <label class="nocheck clearfix">
                                <input type="button" value="Verify Key" id="twitterStep2" />
                            </label>
                        </div>

                        <div class="field-pair">
                            <label class="clearfix">
                                <span class="component-title">Step Three</span>
                            </label>
                        </div>

                    <input type="button" value="Test Twitter" id="testTwitter" />
                    <input type="submit" value="Save Changes" />

                    </fieldset>
                </div><!-- /component-group -->
                
            <div id="core-component-group4" class="component-group clearfix">

                    <div class="component-group-desc">
                        <h3>Prowl</h3>
                        <p>A Growl client for iOS.</p>
                    </div>

                    <fieldset class="component-group-list">
                        <div class="field-pair">
                            <input type="checkbox" name="use_prowl" id="use_prowl" #if $sickbeard.USE_PROWL then "checked=\"checked\"" else ""# /> 
                            <label class="clearfix" for="use_prowl">
                                <span class="component-title">Enable</span>
                                <span class="component-desc">Should Sick Beard send Prowl notifications?</span>
                            </label>
                        </div>

                        <div class="field-pair">
                            <input type="checkbox" name="prowl_notify_onsnatch" id="prowl_notify_onsnatch" #if $sickbeard.PROWL_NOTIFY_ONSNATCH then "checked=\"checked\"" else ""# /> 
                            <label class="clearfix" for="prowl_notify_onsnatch">
                                <span class="component-title">Notify on Snatch</span>
                                <span class="component-desc">Send notification when we start a download?</span>
                            </label>
                        </div>

                        <div class="field-pair">
                            <input type="checkbox" name="prowl_notify_ondownload" id="prowl_notify_ondownload" #if $sickbeard.PROWL_NOTIFY_ONDOWNLOAD then "checked=\"checked\"" else ""# />
                            <label class="clearfix" for="prowl_notify_ondownload">
                                <span class="component-title">Notify on Download</span>
                                <span class="component-desc">Send notification when we finish a download?</span>
                            </label>
                        </div>

                        <div class="field-pair">
                            <label class="nocheck clearfix">
                                <span class="component-title">Prowl API key:</span>
                                <input type="text" name="prowl_api" id="prowl_api" value="$sickbeard.PROWL_API" size="35" />
                            </label>
                            <label class="nocheck clearfix">
                                <span class="component-title">&nbsp;</span>
                                <span class="component-desc">Get your key at: <a href="https://prowl.weks.net/settings.php" target=_blank>https://prowl.weks.net/settings.php</a></span>
                            </label>
                        </div>
                        
                        <div class="field-pair">
                            <label class="nocheck clearfix">
                                <span class="component-title">Prowl priority:</span>
                               <select id="prowl_priority" name="prowl_priority">
<option value="-2" #if $sickbeard.PROWL_PRIORITY == "-2" then "selected" else ""#>Very Low
<option value="-1" #if $sickbeard.PROWL_PRIORITY == "-1" then "selected" else ""#>Moderate
<option value="0" #if $sickbeard.PROWL_PRIORITY == "0" then "selected" else ""#>Normal
<option value="1" #if $sickbeard.PROWL_PRIORITY == "1" then "selected" else ""#>High
<option value="2" #if $sickbeard.PROWL_PRIORITY == "2" then "selected" else ""#>Emergency
</select>
                            </label>
                            <label class="nocheck clearfix">
                                <span class="component-title">&nbsp;</span>
                                <span class="component-desc">Priority of Prowl messages from Sick-Beard.</span>
                            </label>
                        </div>

                    <input type="button" value="Test Prowl" id="testProwl" />
                    <input type="submit" value="Save Changes" />

                    </fieldset>
                </div><!-- /component-group -->

            <br/><input type="submit" value="Save Changes" /><br/>

            </div><!-- /config-components -->

</form>


</div></div>
<div class="clearfix"></div>

#include $os.path.join($sickbeard.PROG_DIR, "data/interfaces/default/inc_bottom.tmpl")
>>>>>>> b642c5b4
<|MERGE_RESOLUTION|>--- conflicted
+++ resolved
@@ -1,4 +1,3 @@
-<<<<<<< HEAD
 #import sickbeard
 #set global $title="Config - Notifications"
 #set global $header="Notifications"
@@ -18,6 +17,14 @@
     \$.get("$sbRoot/home/testGrowl", {'host': growl_host, 'password': growl_password});
 
   });
+  
+  \$('#testProwl').click(function(){
+
+    var prowl_api = \$("#prowl_api").val();
+    var prowl_priority = \$("#prowl_priority").val();
+    \$.get("$sbRoot/home/testProwl", {'prowl_api': prowl_api, 'prowl_priority': prowl_priority});
+
+  });
 
   \$('#testXBMC').click(function(){
 
@@ -53,352 +60,6 @@
   \$('#testLibnotify').click(function(){
 
     \$.get("$sbRoot/home/testLibnotify", function(data){alert(data)});
-
-  });
-
-});  
-      
-</script>
-
-
-<div id="config">
-<div id="config-content">
-
-<form id="form" action="saveNotifications" method="post">
-
-            <div id="config-components">
-
-                <div id="core-component-group1" class="component-group clearfix">
-
-                    <div class="component-group-desc">
-                        <h3>XBMC</h3>
-                        <p>A free and open source cross-platform media center and home entertainment system software with a 10-foot user interface designed for the living-room TV.</p>
-                    </div>
-
-                    <fieldset class="component-group-list">
-                        <div class="field-pair">
-                            <input type="checkbox" name="use_xbmc" id="use_xbmc" #if $sickbeard.USE_XBMC then "checked=\"checked\"" else ""# />
-                            <label class="clearfix" for="use_xbmc">
-                                <span class="component-title">Enable</span>
-                                <span class="component-desc">Should Sick Beard send XBMC commands?</span>
-                            </label>
-                        </div>
-
-                        <div class="field-pair">
-                            <input type="checkbox" name="xbmc_notify_onsnatch" id="xbmc_notify_onsnatch" #if $sickbeard.XBMC_NOTIFY_ONSNATCH then "checked=\"checked\"" else ""# />
-                            <label class="clearfix" for="xbmc_notify_onsnatch">
-                                <span class="component-title">Notify on Snatch</span>
-                                <span class="component-desc">Send notification when we start a download?</span>
-                            </label>
-                        </div>
-
-                        <div class="field-pair">
-                            <input type="checkbox" name="xbmc_notify_ondownload" id="xbmc_notify_ondownload" #if $sickbeard.XBMC_NOTIFY_ONDOWNLOAD then "checked=\"checked\"" else ""# />
-                            <label class="clearfix" for="xbmc_notify_ondownload">
-                                <span class="component-title">Notify on Download</span>
-                                <span class="component-desc">Send notification when we finish a download?</span>
-                            </label>
-                        </div>
-
-                        <div class="field-pair">
-                            <input type="checkbox" name="xbmc_update_library" id="xbmc_update_library" #if $sickbeard.XBMC_UPDATE_LIBRARY then "checked=\"checked\"" else ""# />
-                            <label class="clearfix" for="xbmc_update_library">
-                                <span class="component-title">Update Library</span>
-                                <span class="component-desc">Update XBMC library when we finish a download?</span>
-                            </label>
-                        </div>
-
-                        <div class="field-pair">
-                            <input type="checkbox" name="xbmc_update_full" id="xbmc_update_full" #if $sickbeard.XBMC_UPDATE_FULL then "checked=\"checked\"" else ""# />
-                            <label class="clearfix" for="xbmc_update_full">
-                                <span class="component-title">Full Library Update</span>
-                                <span class="component-desc">Do a full library update if per-show fails?</span>
-                            </label>
-                        </div>
-
-                        <div class="field-pair">
-                            <label class="nocheck clearfix">
-                                <span class="component-title">XBMC IP:Port</span>
-                                <input type="text" name="xbmc_host" id="xbmc_host" value="$sickbeard.XBMC_HOST" size="35" />
-                            </label>
-                            <label class="nocheck clearfix">
-                                <span class="component-title">&nbsp;</span>
-                                <span class="component-desc">Host running XBMC (eg. 192.168.1.100:8080)</span>
-                            </label>
-                            <label class="nocheck clearfix">
-                                <span class="component-title">&nbsp;</span>
-                                <span class="component-desc">(multiple host strings can be separated by commas)</span>
-                            </label>
-                        </div>
-
-                        <div class="field-pair">
-                            <label class="nocheck clearfix">
-                                <span class="component-title">XBMC Username</span>
-                                <input type="text" name="xbmc_username" id="xbmc_username" value="$sickbeard.XBMC_USERNAME" size="35" />
-                            </label>
-                            <label class="nocheck clearfix">
-                                <span class="component-title">&nbsp;</span>
-                                <span class="component-desc">Username of your XBMC server (blank for none)</span>
-                            </label>
-                        </div>
-
-                        <div class="field-pair">
-                            <label class="nocheck clearfix">
-                                <span class="component-title">XBMC Password</span>
-                                <input type="password" name="xbmc_password" id="xbmc_password" value="$sickbeard.XBMC_PASSWORD" size="35" />
-                            </label>
-                            <label class="nocheck clearfix">
-                                <span class="component-title">&nbsp;</span>
-                                <span class="component-desc">Password of your XBMC server (blank for none)</span>
-                            </label>
-                        </div>
-
-                    <input type="button" value="Test XBMC" id="testXBMC" />
-                    <input type="submit" value="Save Changes" />
-
-                    </fieldset>
-                </div><!-- /component-group -->
-
-                <div id="core-component-group2" class="component-group clearfix">
-
-                    <div class="component-group-desc">
-                        <h3>Growl</h3>
-                        <p>A cross-platform unobtrusive global notification system.</p>
-                    </div>
-
-                    <fieldset class="component-group-list">
-                        <div class="field-pair">
-                            <input type="checkbox" name="use_growl" id="use_growl" #if $sickbeard.USE_GROWL then "checked=\"checked\"" else ""# /> 
-                            <label class="clearfix" for="use_growl">
-                                <span class="component-title">Enable</span>
-                                <span class="component-desc">Should Sick Beard send Growl notifications?</span>
-                            </label>
-                        </div>
-
-                        <div class="field-pair">
-                            <input type="checkbox" name="growl_notify_onsnatch" id="growl_notify_onsnatch" #if $sickbeard.GROWL_NOTIFY_ONSNATCH then "checked=\"checked\"" else ""# /> 
-                            <label class="clearfix" for="growl_notify_onsnatch">
-                                <span class="component-title">Notify on Snatch</span>
-                                <span class="component-desc">Send notification when we start a download?</span>
-                            </label>
-                        </div>
-
-                        <div class="field-pair">
-                            <input type="checkbox" name="growl_notify_ondownload" id="growl_notify_ondownload" #if $sickbeard.GROWL_NOTIFY_ONDOWNLOAD then "checked=\"checked\"" else ""# />
-                            <label class="clearfix" for="growl_notify_ondownload">
-                                <span class="component-title">Notify on Download</span>
-                                <span class="component-desc">Send notification when we finish a download?</span>
-                            </label>
-                        </div>
-
-                        <div class="field-pair">
-                            <label class="nocheck clearfix">
-                                <span class="component-title">Growl IP:Port</span>
-                                <input type="text" name="growl_host" id="growl_host" value="$sickbeard.GROWL_HOST" size="35" />
-                            </label>
-                            <label class="nocheck clearfix">
-                                <span class="component-title">&nbsp;</span>
-                                <span class="component-desc">Host running Growl (eg. 192.168.1.100:23053)</span>
-                            </label>
-                        </div>
-
-                        <div class="field-pair">
-                            <label class="nocheck clearfix">
-                                <span class="component-title">Growl Password</span>
-                                <input type="password" name="growl_password" id="growl_password" value="$sickbeard.GROWL_PASSWORD" size="35" />
-                            </label>
-                            <label class="nocheck clearfix">
-                                <span class="component-title">&nbsp;</span>
-                                <span class="component-desc">May leave blank if Sick Beard is on the same host.</span>
-                            </label>
-                            <label class="nocheck clearfix">
-                                <span class="component-title">&nbsp;</span>
-                                <span class="component-desc">Otherwise Growl <b>requires</b> a password to be used.</span>
-                            </label>
-                        </div>
-
-                    <input type="button" value="Test Growl" id="testGrowl" />
-                    <input type="submit" value="Save Changes" />
-
-                    </fieldset>
-                </div><!-- /component-group -->
-
-                <div id="core-component-group3" class="component-group clearfix">
-                
-                    <div class="component-group-desc">
-                        <h3>Twitter</h3>
-                        <p>A social networking and microblogging service, enabling its users to send and read other users' messages called tweets.</p>
-                    </div>
-
-                    <fieldset class="component-group-list">
-                        <div class="field-pair">
-                            <input type="checkbox" name="use_twitter" id="use_twitter" #if $sickbeard.USE_TWITTER then "checked=\"checked\"" else ""# />
-                            <label class="clearfix" for="use_twitter">
-                                <span class="component-title">Enable</span>
-                                <span class="component-desc">Should Sick Beard post tweets on Twitter?</span>
-                            </label>
-                            <label class="nocheck clearfix" for="use_twitter">
-                                <span class="component-title">&nbsp;</span>
-                                <span class="component-desc">You may want to use a second account.</span>
-                            </label>
-                        </div>
-
-                        <div class="field-pair">
-                            <input type="checkbox" name="twitter_notify_onsnatch" id="twitter_notify_onsnatch" #if $sickbeard.TWITTER_NOTIFY_ONSNATCH then "checked=\"checked\"" else ""# /> 
-                            <label class="clearfix" for="twitter_notify_onsnatch">
-                                <span class="component-title">Notify on Snatch</span>
-                                <span class="component-desc">Send notification when we start a download?</span>
-                            </label>
-                        </div>
-
-                        <div class="field-pair">
-                            <input type="checkbox" name="twitter_notify_ondownload" id="twitter_notify_ondownload" #if $sickbeard.TWITTER_NOTIFY_ONDOWNLOAD then "checked=\"checked\"" else ""# />
-                            <label class="clearfix" for="twitter_notify_ondownload">
-                                <span class="component-title">Notify on Download</span>
-                                <span class="component-desc">Send notification when we finish a download?</span>
-                            </label>
-                        </div>
-
-                        <div class="field-pair">
-                            <label class="clearfix">
-                                <span class="component-title">Step One</span>
-                            </label>
-                            <label class="nocheck clearfix">
-                                <span class="component-desc">Click the "Request Authorization" button.<br/> This will open a new page containing an auth key.<br/> Note: if nothing happens check your popup blocker.<br/></span>
-                                <input type="button" value="Request Authorization" id="twitterStep1" />
-                            </label>
-                        </div>
-
-                        <div class="field-pair">
-                            <label class="clearfix">
-                                <span class="component-title">Step Two</span>
-                            </label>
-                            <label class="nocheck clearfix">
-                                <span class="component-desc">Enter the key Twitter gave you below, and click "Verify Key".<br/></span>
-                                <input type="text" id="twitter_key" value="" size="35" /><br />
-                            </label>
-                            <label class="nocheck clearfix">
-                                <input type="button" value="Verify Key" id="twitterStep2" />
-                            </label>
-                        </div>
-
-                        <div class="field-pair">
-                            <label class="clearfix">
-                                <span class="component-title">Step Three</span>
-                            </label>
-                        </div>
-
-                    <input type="button" value="Test Twitter" id="testTwitter" />
-                    <input type="submit" value="Save Changes" />
-
-                    </fieldset>
-                </div><!-- /component-group -->
-
-                <div id="core-component-group4" class="component-group clearfix">
-                    <div class="component-group-desc">
-                        <h3>Libnotify</h3>
-                        <p>The standard desktop notification API for Linux/*nix systems.  This notifier will only function if the pynotify module is installed (Ubuntu/Debian package <a href="apt:python-notify">python-notify</a>).  Sick Beard must be restarted after installing pynotify.</p>
-                    </div>
-
-                    <fieldset class="component-group-list">
-                        <div class="field-pair">
-                            <input type="checkbox" name="use_libnotify" id="use_libnotify" #if $sickbeard.USE_LIBNOTIFY then "checked=\"checked\"" else ""# /> 
-                            <label class="clearfix" for="use_libnotify">
-                                <span class="component-title">Enable</span>
-                                <span class="component-desc">Should Sick Beard send libnotify notifications?</span>
-                            </label>
-                        </div>
-
-                        <div class="field-pair">
-                            <input type="checkbox" name="libnotify_notify_onsnatch" id="libnotify_notify_onsnatch" #if $sickbeard.LIBNOTIFY_NOTIFY_ONSNATCH then "checked=\"checked\"" else ""# /> 
-                            <label class="clearfix" for="libnotify_notify_onsnatch">
-                                <span class="component-title">Notify on Snatch</span>
-                                <span class="component-desc">Send notification when we start a download?</span>
-                            </label>
-                        </div>
-
-                        <div class="field-pair">
-                            <input type="checkbox" name="libnotify_notify_ondownload" id="libnotify_notify_ondownload" #if $sickbeard.LIBNOTIFY_NOTIFY_ONDOWNLOAD then "checked=\"checked\"" else ""# />
-                            <label class="clearfix" for="libnotify_notify_ondownload">
-                                <span class="component-title">Notify on Download</span>
-                                <span class="component-desc">Send notification when we finish a download?</span>
-                            </label>
-                        </div>
-
-                    <input type="button" value="Test Libnotify" id="testLibnotify" />
-                    <input type="submit" value="Save Changes" />
-
-                    </fieldset>
-                </div><!-- /component-group -->
-
-            <br/><input type="submit" value="Save Changes" /><br/>
-
-            </div><!-- /config-components -->
-
-</form>
-
-
-</div></div>
-<div class="clearfix"></div>
-
-#include $os.path.join($sickbeard.PROG_DIR, "data/interfaces/default/inc_bottom.tmpl")
-=======
-#import sickbeard
-#set global $title="Config - Notifications"
-#set global $header="Notifications"
-
-#set global $sbPath="../.."
-
-<!--#set global $topmenu="config"#-->
-#include $os.path.join($sickbeard.PROG_DIR, "data/interfaces/default/inc_top.tmpl")
-
-<script type="text/javascript" charset="utf-8">
-\$(document).ready(function(){
-
-  \$('#testGrowl').click(function(){
-
-    var growl_host = \$("#growl_host").val();
-    var growl_password = \$("#growl_password").val();
-    \$.get("$sbRoot/home/testGrowl", {'host': growl_host, 'password': growl_password});
-
-  });
-  
-  \$('#testProwl').click(function(){
-
-    var prowl_api = \$("#prowl_api").val();
-    var prowl_priority = \$("#prowl_priority").val();
-    \$.get("$sbRoot/home/testProwl", {'prowl_api': prowl_api, 'prowl_priority': prowl_priority});
-
-  });
-
-  \$('#testXBMC').click(function(){
-
-    var xbmc_host = \$("#xbmc_host").val();
-    var xbmc_username = \$("#xbmc_username").val();
-    var xbmc_password = \$("#xbmc_password").val();
-
-    \$.get("$sbRoot/home/testXBMC", {'host': xbmc_host, 'username': xbmc_username, 'password': xbmc_password});
-
-  });
-
-  \$('#twitterStep1').click(function(){
-
-    \$.get("$sbRoot/home/twitterStep1", function (data){window.open(data)});
-    return false;
-    
-  });
-
-  \$('#twitterStep2').click(function(){
-
-    var twitter_key = \$("#twitter_key").val();
-    \$.get("$sbRoot/home/twitterStep2", {'key': twitter_key}, function (data){alert(data)});
-    return false;
-
-  });
-
-  \$('#testTwitter').click(function(){
-
-    \$.get("$sbRoot/home/testTwitter", function (data){alert(data)});
 
   });
 
@@ -706,6 +367,43 @@
                     </fieldset>
                 </div><!-- /component-group -->
 
+                <div id="core-component-group5" class="component-group clearfix">
+                    <div class="component-group-desc">
+                        <h3>Libnotify</h3>
+                        <p>The standard desktop notification API for Linux/*nix systems.  This notifier will only function if the pynotify module is installed (Ubuntu/Debian package <a href="apt:python-notify">python-notify</a>).  Sick Beard must be restarted after installing pynotify.</p>
+                    </div>
+
+                    <fieldset class="component-group-list">
+                        <div class="field-pair">
+                            <input type="checkbox" name="use_libnotify" id="use_libnotify" #if $sickbeard.USE_LIBNOTIFY then "checked=\"checked\"" else ""# /> 
+                            <label class="clearfix" for="use_libnotify">
+                                <span class="component-title">Enable</span>
+                                <span class="component-desc">Should Sick Beard send libnotify notifications?</span>
+                            </label>
+                        </div>
+
+                        <div class="field-pair">
+                            <input type="checkbox" name="libnotify_notify_onsnatch" id="libnotify_notify_onsnatch" #if $sickbeard.LIBNOTIFY_NOTIFY_ONSNATCH then "checked=\"checked\"" else ""# /> 
+                            <label class="clearfix" for="libnotify_notify_onsnatch">
+                                <span class="component-title">Notify on Snatch</span>
+                                <span class="component-desc">Send notification when we start a download?</span>
+                            </label>
+                        </div>
+
+                        <div class="field-pair">
+                            <input type="checkbox" name="libnotify_notify_ondownload" id="libnotify_notify_ondownload" #if $sickbeard.LIBNOTIFY_NOTIFY_ONDOWNLOAD then "checked=\"checked\"" else ""# />
+                            <label class="clearfix" for="libnotify_notify_ondownload">
+                                <span class="component-title">Notify on Download</span>
+                                <span class="component-desc">Send notification when we finish a download?</span>
+                            </label>
+                        </div>
+
+                    <input type="button" value="Test Libnotify" id="testLibnotify" />
+                    <input type="submit" value="Save Changes" />
+
+                    </fieldset>
+                </div><!-- /component-group -->
+
             <br/><input type="submit" value="Save Changes" /><br/>
 
             </div><!-- /config-components -->
@@ -716,5 +414,4 @@
 </div></div>
 <div class="clearfix"></div>
 
-#include $os.path.join($sickbeard.PROG_DIR, "data/interfaces/default/inc_bottom.tmpl")
->>>>>>> b642c5b4
+#include $os.path.join($sickbeard.PROG_DIR, "data/interfaces/default/inc_bottom.tmpl"