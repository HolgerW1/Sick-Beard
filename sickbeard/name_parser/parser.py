# Author: Nic Wolfe <nic@wolfeden.ca>
# URL: http://code.google.com/p/sickbeard/
#
# This file is part of Sick Beard.
#
# Sick Beard is free software: you can redistribute it and/or modify
# it under the terms of the GNU General Public License as published by
# the Free Software Foundation, either version 3 of the License, or
# (at your option) any later version.
#
# Sick Beard is distributed in the hope that it will be useful,
# but WITHOUT ANY WARRANTY; without even the implied warranty of
# MERCHANTABILITY or FITNESS FOR A PARTICULAR PURPOSE.  See the
#  GNU General Public License for more details.
#
# You should have received a copy of the GNU General Public License
# along with Sick Beard.  If not, see <http://www.gnu.org/licenses/>.

import datetime
import os.path
import re

import regexes

from sickbeard import logger

class NameParser(object):
<<<<<<< HEAD
    def __init__(self, file_name=True, absolute=False):
=======
    def __init__(self, file_name=True, absolute_numbering=False):
>>>>>>> 986d1588

        self.file_name = file_name
        self.absolute = absolute
        self.compiled_regexes = []
        self._compile_regexes(absolute_numbering)

    def clean_series_name(self, series_name):
        """Cleans up series name by removing any . and _
        characters, along with any trailing hyphens.
    
        Is basically equivalent to replacing all _ and . with a
        space, but handles decimal numbers in string, for example:
    
        >>> cleanRegexedSeriesName("an.example.1.0.test")
        'an example 1.0 test'
        >>> cleanRegexedSeriesName("an_example_1.0_test")
        'an example 1.0 test'
        
        Stolen from dbr's tvnamer
        """
        
        series_name = re.sub("(\D)\.(?!\s)(\D)", "\\1 \\2", series_name)
        series_name = re.sub("(\d)\.(\d{4})", "\\1 \\2", series_name) # if it ends in a year then don't keep the dot
        series_name = re.sub("(\D)\.(?!\s)", "\\1 ", series_name)
        series_name = re.sub("\.(?!\s)(\D)", " \\1", series_name)
        series_name = series_name.replace("_", " ")
        series_name = re.sub("-$", "", series_name)
        return series_name.strip()

    def _compile_regexes(self, absolute_numbering):
            
        if absolute_numbering:
            uncompiled_regex = regexes.abs_ep_regexes
        else:
            uncompiled_regex = regexes.ep_regexes
        
        for (cur_pattern_name, cur_pattern) in uncompiled_regex:
            try:
                cur_regex = re.compile(cur_pattern, re.VERBOSE | re.IGNORECASE)
            except re.error, errormsg:
                logger.log(u"WARNING: Invalid episode_pattern, %s. %s" % (errormsg, cur_regex.pattern))
            else:
                self.compiled_regexes.append((cur_pattern_name, cur_regex))

    def _parse_string(self, name):
        
        if not name:
            return None
        
        for (cur_regex_name, cur_regex) in self.compiled_regexes:
            match = cur_regex.match(name)

            if not match:
                continue
            
            result = ParseResult(name)
            result.which_regex = [cur_regex_name]
            
            named_groups = match.groupdict().keys()
            print cur_regex_name, match.groupdict()
            
            if 'series_name' in named_groups:
                result.series_name = match.group('series_name')
                if result.series_name:
                    result.series_name = self.clean_series_name(result.series_name)
            
            if 'season_num' in named_groups:
                result.season_number = int(match.group('season_num'))
            
            if 'ep_num' in named_groups:
                ep_num = self._convert_number(match.group('ep_num'))
                
                # translate 102 from 1x02 to absolute ep 102 if required
                if 'bare' in result.which_regex and self.absolute:
                    result.episode_numbers = [result.season_number * 100 + ep_num]
                    result.season_number = None
                    result.absolute = True
                elif 'extra_ep_num' in named_groups and match.group('extra_ep_num'):
                    result.episode_numbers = range(ep_num, self._convert_number(match.group('extra_ep_num'))+1)
                else:
                    result.episode_numbers = [ep_num]

            if 'air_year' in named_groups and 'air_month' in named_groups and 'air_day' in named_groups:
                year = int(match.group('air_year'))
                month = int(match.group('air_month'))
                day = int(match.group('air_day'))
                
                # make an attempt to detect YYYY-DD-MM formats
                if month > 12:
                    tmp_month = month
                    month = day
                    day = tmp_month

                try:
                    result.air_date = datetime.date(year, month, day)
                except ValueError, e:
                    raise InvalidNameException(str(e))

            if 'extra_info' in named_groups:
                result.extra_info = match.group('extra_info')
            
            if 'release_group' in named_groups:
                result.release_group = match.group('release_group')
            
            return result
        
        return None

    def _combine_results(self, first, second, attr):
        # if the first doesn't exist then return the second or nothing
        if not first:
            if not second:
                return None
            else:
                return getattr(second, attr)

        # if the second doesn't exist then return the first
        if not second:
            return getattr(first, attr)
        
        a = getattr(first, attr)
        b = getattr(second, attr)
        
        # if a is good use it
        if a != None or (type(a) == list and len(a)):
            return a 
        # if not use b (if b isn't set it'll just be default)
        else:
            return b 

    def _convert_number(self, number):
        if type(number) == int:
            return number

        # the lazy way
        if number.lower() == 'i': return 1
        if number.lower() == 'ii': return 2
        if number.lower() == 'iii': return 3
        if number.lower() == 'iv': return 4
        if number.lower() == 'v': return 5
        if number.lower() == 'vi': return 6
        if number.lower() == 'vii': return 7
        if number.lower() == 'viii': return 8
        if number.lower() == 'ix': return 9
        if number.lower() == 'x': return 10
        if number.lower() == 'xi': return 11
        if number.lower() == 'xii': return 12
        if number.lower() == 'xiii': return 13
        if number.lower() == 'xiv': return 14
        if number.lower() == 'xv': return 15

        return int(number)

    def parse(self, name):
        
        # break it into parts if there are any (dirname, file name, extension)
        dir_name, file_name = os.path.split(name)
        ext_match = re.match('(.*)\.\w{3,4}$', file_name)
        if ext_match and self.file_name:
            base_file_name = ext_match.group(1)
        else:
            base_file_name = file_name
        
        # use only the direct parent dir
        dir_name = os.path.basename(dir_name)
        
        # set up a result to use
        final_result = ParseResult(name)
        
        # try parsing the file name
        file_name_result = self._parse_string(base_file_name)
        
        # parse the dirname for extra info if needed
        dir_name_result = self._parse_string(dir_name)
        
        # build the ParseResult object
        final_result.season_number = self._combine_results(file_name_result, dir_name_result, 'season_number')
        final_result.episode_numbers = self._combine_results(file_name_result, dir_name_result, 'episode_numbers')
        final_result.air_date = self._combine_results(file_name_result, dir_name_result, 'air_date')
        
        # if the dirname has a release group/show name I believe it over the filename
        final_result.series_name = self._combine_results(dir_name_result, file_name_result, 'series_name')
        final_result.extra_info = self._combine_results(dir_name_result, file_name_result, 'extra_info')
        final_result.release_group = self._combine_results(dir_name_result, file_name_result, 'release_group')

        final_result.which_regex = []
        if final_result == file_name_result:
            final_result.which_regex = file_name_result.which_regex
        elif final_result == dir_name_result:
            final_result.which_regex = dir_name_result.which_regex
        else:
            if file_name_result:
                final_result.which_regex += file_name_result.which_regex
            if dir_name_result:
                final_result.which_regex += dir_name_result.which_regex

        # if there's no useful info in it then raise an exception
        if final_result.season_number == None and not final_result.episode_numbers and not final_result.series_name:
            raise InvalidNameException("Unable to parse "+name)

        # return it
        return final_result

class ParseResult(object):
    def __init__(self,
                 original_name,
                 series_name=None,
                 season_number=None,
                 episode_numbers=None,
                 extra_info=None,
                 release_group=None,
                 air_date=None,
                 ):
        self.original_name = original_name
        
        self.series_name = series_name
        self.season_number = season_number
        if not episode_numbers:
            self.episode_numbers = []
        else:
            self.episode_numbers = episode_numbers

        self.extra_info = extra_info
        self.release_group = release_group
        
        self.air_date = air_date
        
        self.which_regex = None
        
        self.absolute = False
        
    def __eq__(self, other):
        if not other:
            return False
        
        if self.series_name != other.series_name:
            return False
        if self.season_number != other.season_number:
            return False
        if self.episode_numbers != other.episode_numbers:
            return False
        if self.extra_info != other.extra_info:
            return False
        if self.release_group != other.release_group:
            return False
        if self.air_date != other.air_date:
            return False
        
        return True

    def __str__(self):
        to_return = str(self.series_name) + ' - '
        if self.season_number != None:
            to_return += 'S'+str(self.season_number)
        if self.episode_numbers and len(self.episode_numbers):
            for e in self.episode_numbers:
                to_return += 'E'+str(e)

        if self.air_by_date:
            to_return += str(self.air_date)

        if self.extra_info:
            to_return += ' - ' + self.extra_info
        if self.release_group:
            to_return += ' (' + self.release_group + ')'

        return to_return 

    def _is_air_by_date(self):
        if self.season_number == None and len(self.episode_numbers) == 0 and self.air_date:
            return True
        return False
    air_by_date = property(_is_air_by_date)

class InvalidNameException(Exception):
    "The given name is not valid"<|MERGE_RESOLUTION|>--- conflicted
+++ resolved
@@ -1,308 +1,304 @@
-# Author: Nic Wolfe <nic@wolfeden.ca>
-# URL: http://code.google.com/p/sickbeard/
-#
-# This file is part of Sick Beard.
-#
-# Sick Beard is free software: you can redistribute it and/or modify
-# it under the terms of the GNU General Public License as published by
-# the Free Software Foundation, either version 3 of the License, or
-# (at your option) any later version.
-#
-# Sick Beard is distributed in the hope that it will be useful,
-# but WITHOUT ANY WARRANTY; without even the implied warranty of
-# MERCHANTABILITY or FITNESS FOR A PARTICULAR PURPOSE.  See the
-#  GNU General Public License for more details.
-#
-# You should have received a copy of the GNU General Public License
-# along with Sick Beard.  If not, see <http://www.gnu.org/licenses/>.
-
-import datetime
-import os.path
-import re
-
-import regexes
-
-from sickbeard import logger
-
-class NameParser(object):
-<<<<<<< HEAD
-    def __init__(self, file_name=True, absolute=False):
-=======
-    def __init__(self, file_name=True, absolute_numbering=False):
->>>>>>> 986d1588
-
-        self.file_name = file_name
-        self.absolute = absolute
-        self.compiled_regexes = []
-        self._compile_regexes(absolute_numbering)
-
-    def clean_series_name(self, series_name):
-        """Cleans up series name by removing any . and _
-        characters, along with any trailing hyphens.
-    
-        Is basically equivalent to replacing all _ and . with a
-        space, but handles decimal numbers in string, for example:
-    
-        >>> cleanRegexedSeriesName("an.example.1.0.test")
-        'an example 1.0 test'
-        >>> cleanRegexedSeriesName("an_example_1.0_test")
-        'an example 1.0 test'
-        
-        Stolen from dbr's tvnamer
-        """
-        
-        series_name = re.sub("(\D)\.(?!\s)(\D)", "\\1 \\2", series_name)
-        series_name = re.sub("(\d)\.(\d{4})", "\\1 \\2", series_name) # if it ends in a year then don't keep the dot
-        series_name = re.sub("(\D)\.(?!\s)", "\\1 ", series_name)
-        series_name = re.sub("\.(?!\s)(\D)", " \\1", series_name)
-        series_name = series_name.replace("_", " ")
-        series_name = re.sub("-$", "", series_name)
-        return series_name.strip()
-
-    def _compile_regexes(self, absolute_numbering):
-            
-        if absolute_numbering:
-            uncompiled_regex = regexes.abs_ep_regexes
-        else:
-            uncompiled_regex = regexes.ep_regexes
-        
-        for (cur_pattern_name, cur_pattern) in uncompiled_regex:
-            try:
-                cur_regex = re.compile(cur_pattern, re.VERBOSE | re.IGNORECASE)
-            except re.error, errormsg:
-                logger.log(u"WARNING: Invalid episode_pattern, %s. %s" % (errormsg, cur_regex.pattern))
-            else:
-                self.compiled_regexes.append((cur_pattern_name, cur_regex))
-
-    def _parse_string(self, name):
-        
-        if not name:
-            return None
-        
-        for (cur_regex_name, cur_regex) in self.compiled_regexes:
-            match = cur_regex.match(name)
-
-            if not match:
-                continue
-            
-            result = ParseResult(name)
-            result.which_regex = [cur_regex_name]
-            
-            named_groups = match.groupdict().keys()
-            print cur_regex_name, match.groupdict()
-            
-            if 'series_name' in named_groups:
-                result.series_name = match.group('series_name')
-                if result.series_name:
-                    result.series_name = self.clean_series_name(result.series_name)
-            
-            if 'season_num' in named_groups:
-                result.season_number = int(match.group('season_num'))
-            
-            if 'ep_num' in named_groups:
-                ep_num = self._convert_number(match.group('ep_num'))
-                
-                # translate 102 from 1x02 to absolute ep 102 if required
-                if 'bare' in result.which_regex and self.absolute:
-                    result.episode_numbers = [result.season_number * 100 + ep_num]
-                    result.season_number = None
-                    result.absolute = True
-                elif 'extra_ep_num' in named_groups and match.group('extra_ep_num'):
-                    result.episode_numbers = range(ep_num, self._convert_number(match.group('extra_ep_num'))+1)
-                else:
-                    result.episode_numbers = [ep_num]
-
-            if 'air_year' in named_groups and 'air_month' in named_groups and 'air_day' in named_groups:
-                year = int(match.group('air_year'))
-                month = int(match.group('air_month'))
-                day = int(match.group('air_day'))
-                
-                # make an attempt to detect YYYY-DD-MM formats
-                if month > 12:
-                    tmp_month = month
-                    month = day
-                    day = tmp_month
-
-                try:
-                    result.air_date = datetime.date(year, month, day)
-                except ValueError, e:
-                    raise InvalidNameException(str(e))
-
-            if 'extra_info' in named_groups:
-                result.extra_info = match.group('extra_info')
-            
-            if 'release_group' in named_groups:
-                result.release_group = match.group('release_group')
-            
-            return result
-        
-        return None
-
-    def _combine_results(self, first, second, attr):
-        # if the first doesn't exist then return the second or nothing
-        if not first:
-            if not second:
-                return None
-            else:
-                return getattr(second, attr)
-
-        # if the second doesn't exist then return the first
-        if not second:
-            return getattr(first, attr)
-        
-        a = getattr(first, attr)
-        b = getattr(second, attr)
-        
-        # if a is good use it
-        if a != None or (type(a) == list and len(a)):
-            return a 
-        # if not use b (if b isn't set it'll just be default)
-        else:
-            return b 
-
-    def _convert_number(self, number):
-        if type(number) == int:
-            return number
-
-        # the lazy way
-        if number.lower() == 'i': return 1
-        if number.lower() == 'ii': return 2
-        if number.lower() == 'iii': return 3
-        if number.lower() == 'iv': return 4
-        if number.lower() == 'v': return 5
-        if number.lower() == 'vi': return 6
-        if number.lower() == 'vii': return 7
-        if number.lower() == 'viii': return 8
-        if number.lower() == 'ix': return 9
-        if number.lower() == 'x': return 10
-        if number.lower() == 'xi': return 11
-        if number.lower() == 'xii': return 12
-        if number.lower() == 'xiii': return 13
-        if number.lower() == 'xiv': return 14
-        if number.lower() == 'xv': return 15
-
-        return int(number)
-
-    def parse(self, name):
-        
-        # break it into parts if there are any (dirname, file name, extension)
-        dir_name, file_name = os.path.split(name)
-        ext_match = re.match('(.*)\.\w{3,4}$', file_name)
-        if ext_match and self.file_name:
-            base_file_name = ext_match.group(1)
-        else:
-            base_file_name = file_name
-        
-        # use only the direct parent dir
-        dir_name = os.path.basename(dir_name)
-        
-        # set up a result to use
-        final_result = ParseResult(name)
-        
-        # try parsing the file name
-        file_name_result = self._parse_string(base_file_name)
-        
-        # parse the dirname for extra info if needed
-        dir_name_result = self._parse_string(dir_name)
-        
-        # build the ParseResult object
-        final_result.season_number = self._combine_results(file_name_result, dir_name_result, 'season_number')
-        final_result.episode_numbers = self._combine_results(file_name_result, dir_name_result, 'episode_numbers')
-        final_result.air_date = self._combine_results(file_name_result, dir_name_result, 'air_date')
-        
-        # if the dirname has a release group/show name I believe it over the filename
-        final_result.series_name = self._combine_results(dir_name_result, file_name_result, 'series_name')
-        final_result.extra_info = self._combine_results(dir_name_result, file_name_result, 'extra_info')
-        final_result.release_group = self._combine_results(dir_name_result, file_name_result, 'release_group')
-
-        final_result.which_regex = []
-        if final_result == file_name_result:
-            final_result.which_regex = file_name_result.which_regex
-        elif final_result == dir_name_result:
-            final_result.which_regex = dir_name_result.which_regex
-        else:
-            if file_name_result:
-                final_result.which_regex += file_name_result.which_regex
-            if dir_name_result:
-                final_result.which_regex += dir_name_result.which_regex
-
-        # if there's no useful info in it then raise an exception
-        if final_result.season_number == None and not final_result.episode_numbers and not final_result.series_name:
-            raise InvalidNameException("Unable to parse "+name)
-
-        # return it
-        return final_result
-
-class ParseResult(object):
-    def __init__(self,
-                 original_name,
-                 series_name=None,
-                 season_number=None,
-                 episode_numbers=None,
-                 extra_info=None,
-                 release_group=None,
-                 air_date=None,
-                 ):
-        self.original_name = original_name
-        
-        self.series_name = series_name
-        self.season_number = season_number
-        if not episode_numbers:
-            self.episode_numbers = []
-        else:
-            self.episode_numbers = episode_numbers
-
-        self.extra_info = extra_info
-        self.release_group = release_group
-        
-        self.air_date = air_date
-        
-        self.which_regex = None
-        
-        self.absolute = False
-        
-    def __eq__(self, other):
-        if not other:
-            return False
-        
-        if self.series_name != other.series_name:
-            return False
-        if self.season_number != other.season_number:
-            return False
-        if self.episode_numbers != other.episode_numbers:
-            return False
-        if self.extra_info != other.extra_info:
-            return False
-        if self.release_group != other.release_group:
-            return False
-        if self.air_date != other.air_date:
-            return False
-        
-        return True
-
-    def __str__(self):
-        to_return = str(self.series_name) + ' - '
-        if self.season_number != None:
-            to_return += 'S'+str(self.season_number)
-        if self.episode_numbers and len(self.episode_numbers):
-            for e in self.episode_numbers:
-                to_return += 'E'+str(e)
-
-        if self.air_by_date:
-            to_return += str(self.air_date)
-
-        if self.extra_info:
-            to_return += ' - ' + self.extra_info
-        if self.release_group:
-            to_return += ' (' + self.release_group + ')'
-
-        return to_return 
-
-    def _is_air_by_date(self):
-        if self.season_number == None and len(self.episode_numbers) == 0 and self.air_date:
-            return True
-        return False
-    air_by_date = property(_is_air_by_date)
-
-class InvalidNameException(Exception):
+# Author: Nic Wolfe <nic@wolfeden.ca>
+# URL: http://code.google.com/p/sickbeard/
+#
+# This file is part of Sick Beard.
+#
+# Sick Beard is free software: you can redistribute it and/or modify
+# it under the terms of the GNU General Public License as published by
+# the Free Software Foundation, either version 3 of the License, or
+# (at your option) any later version.
+#
+# Sick Beard is distributed in the hope that it will be useful,
+# but WITHOUT ANY WARRANTY; without even the implied warranty of
+# MERCHANTABILITY or FITNESS FOR A PARTICULAR PURPOSE.  See the
+#  GNU General Public License for more details.
+#
+# You should have received a copy of the GNU General Public License
+# along with Sick Beard.  If not, see <http://www.gnu.org/licenses/>.
+
+import datetime
+import os.path
+import re
+
+import regexes
+
+from sickbeard import logger
+
+class NameParser(object):
+    def __init__(self, file_name=True, absolute=False):
+
+        self.file_name = file_name
+        self.absolute = absolute
+        self.compiled_regexes = []
+        self._compile_regexes(self.absolute)
+
+    def clean_series_name(self, series_name):
+        """Cleans up series name by removing any . and _
+        characters, along with any trailing hyphens.
+    
+        Is basically equivalent to replacing all _ and . with a
+        space, but handles decimal numbers in string, for example:
+    
+        >>> cleanRegexedSeriesName("an.example.1.0.test")
+        'an example 1.0 test'
+        >>> cleanRegexedSeriesName("an_example_1.0_test")
+        'an example 1.0 test'
+        
+        Stolen from dbr's tvnamer
+        """
+        
+        series_name = re.sub("(\D)\.(?!\s)(\D)", "\\1 \\2", series_name)
+        series_name = re.sub("(\d)\.(\d{4})", "\\1 \\2", series_name) # if it ends in a year then don't keep the dot
+        series_name = re.sub("(\D)\.(?!\s)", "\\1 ", series_name)
+        series_name = re.sub("\.(?!\s)(\D)", " \\1", series_name)
+        series_name = series_name.replace("_", " ")
+        series_name = re.sub("-$", "", series_name)
+        return series_name.strip()
+
+    def _compile_regexes(self, absolute_numbering):
+            
+        if absolute_numbering:
+            uncompiled_regex = regexes.abs_ep_regexes
+        else:
+            uncompiled_regex = regexes.ep_regexes
+        
+        for (cur_pattern_name, cur_pattern) in uncompiled_regex:
+            try:
+                cur_regex = re.compile(cur_pattern, re.VERBOSE | re.IGNORECASE)
+            except re.error, errormsg:
+                logger.log(u"WARNING: Invalid episode_pattern, %s. %s" % (errormsg, cur_regex.pattern))
+            else:
+                self.compiled_regexes.append((cur_pattern_name, cur_regex))
+
+    def _parse_string(self, name):
+        
+        if not name:
+            return None
+        
+        for (cur_regex_name, cur_regex) in self.compiled_regexes:
+            match = cur_regex.match(name)
+
+            if not match:
+                continue
+            
+            result = ParseResult(name)
+            result.which_regex = [cur_regex_name]
+            
+            named_groups = match.groupdict().keys()
+            print cur_regex_name, match.groupdict()
+            
+            if 'series_name' in named_groups:
+                result.series_name = match.group('series_name')
+                if result.series_name:
+                    result.series_name = self.clean_series_name(result.series_name)
+            
+            if 'season_num' in named_groups:
+                result.season_number = int(match.group('season_num'))
+            
+            if 'ep_num' in named_groups:
+                ep_num = self._convert_number(match.group('ep_num'))
+                
+                # translate 102 from 1x02 to absolute ep 102 if required
+                if 'bare' in result.which_regex and self.absolute:
+                    result.episode_numbers = [result.season_number * 100 + ep_num]
+                    result.season_number = None
+                    result.absolute = True
+                elif 'extra_ep_num' in named_groups and match.group('extra_ep_num'):
+                    result.episode_numbers = range(ep_num, self._convert_number(match.group('extra_ep_num'))+1)
+                else:
+                    result.episode_numbers = [ep_num]
+
+            if 'air_year' in named_groups and 'air_month' in named_groups and 'air_day' in named_groups:
+                year = int(match.group('air_year'))
+                month = int(match.group('air_month'))
+                day = int(match.group('air_day'))
+                
+                # make an attempt to detect YYYY-DD-MM formats
+                if month > 12:
+                    tmp_month = month
+                    month = day
+                    day = tmp_month
+
+                try:
+                    result.air_date = datetime.date(year, month, day)
+                except ValueError, e:
+                    raise InvalidNameException(str(e))
+
+            if 'extra_info' in named_groups:
+                result.extra_info = match.group('extra_info')
+            
+            if 'release_group' in named_groups:
+                result.release_group = match.group('release_group')
+            
+            return result
+        
+        return None
+
+    def _combine_results(self, first, second, attr):
+        # if the first doesn't exist then return the second or nothing
+        if not first:
+            if not second:
+                return None
+            else:
+                return getattr(second, attr)
+
+        # if the second doesn't exist then return the first
+        if not second:
+            return getattr(first, attr)
+        
+        a = getattr(first, attr)
+        b = getattr(second, attr)
+        
+        # if a is good use it
+        if a != None or (type(a) == list and len(a)):
+            return a 
+        # if not use b (if b isn't set it'll just be default)
+        else:
+            return b 
+
+    def _convert_number(self, number):
+        if type(number) == int:
+            return number
+
+        # the lazy way
+        if number.lower() == 'i': return 1
+        if number.lower() == 'ii': return 2
+        if number.lower() == 'iii': return 3
+        if number.lower() == 'iv': return 4
+        if number.lower() == 'v': return 5
+        if number.lower() == 'vi': return 6
+        if number.lower() == 'vii': return 7
+        if number.lower() == 'viii': return 8
+        if number.lower() == 'ix': return 9
+        if number.lower() == 'x': return 10
+        if number.lower() == 'xi': return 11
+        if number.lower() == 'xii': return 12
+        if number.lower() == 'xiii': return 13
+        if number.lower() == 'xiv': return 14
+        if number.lower() == 'xv': return 15
+
+        return int(number)
+
+    def parse(self, name):
+        
+        # break it into parts if there are any (dirname, file name, extension)
+        dir_name, file_name = os.path.split(name)
+        ext_match = re.match('(.*)\.\w{3,4}$', file_name)
+        if ext_match and self.file_name:
+            base_file_name = ext_match.group(1)
+        else:
+            base_file_name = file_name
+        
+        # use only the direct parent dir
+        dir_name = os.path.basename(dir_name)
+        
+        # set up a result to use
+        final_result = ParseResult(name)
+        
+        # try parsing the file name
+        file_name_result = self._parse_string(base_file_name)
+        
+        # parse the dirname for extra info if needed
+        dir_name_result = self._parse_string(dir_name)
+        
+        # build the ParseResult object
+        final_result.season_number = self._combine_results(file_name_result, dir_name_result, 'season_number')
+        final_result.episode_numbers = self._combine_results(file_name_result, dir_name_result, 'episode_numbers')
+        final_result.air_date = self._combine_results(file_name_result, dir_name_result, 'air_date')
+        
+        # if the dirname has a release group/show name I believe it over the filename
+        final_result.series_name = self._combine_results(dir_name_result, file_name_result, 'series_name')
+        final_result.extra_info = self._combine_results(dir_name_result, file_name_result, 'extra_info')
+        final_result.release_group = self._combine_results(dir_name_result, file_name_result, 'release_group')
+
+        final_result.which_regex = []
+        if final_result == file_name_result:
+            final_result.which_regex = file_name_result.which_regex
+        elif final_result == dir_name_result:
+            final_result.which_regex = dir_name_result.which_regex
+        else:
+            if file_name_result:
+                final_result.which_regex += file_name_result.which_regex
+            if dir_name_result:
+                final_result.which_regex += dir_name_result.which_regex
+
+        # if there's no useful info in it then raise an exception
+        if final_result.season_number == None and not final_result.episode_numbers and not final_result.series_name:
+            raise InvalidNameException("Unable to parse "+name)
+
+        # return it
+        return final_result
+
+class ParseResult(object):
+    def __init__(self,
+                 original_name,
+                 series_name=None,
+                 season_number=None,
+                 episode_numbers=None,
+                 extra_info=None,
+                 release_group=None,
+                 air_date=None,
+                 ):
+        self.original_name = original_name
+        
+        self.series_name = series_name
+        self.season_number = season_number
+        if not episode_numbers:
+            self.episode_numbers = []
+        else:
+            self.episode_numbers = episode_numbers
+
+        self.extra_info = extra_info
+        self.release_group = release_group
+        
+        self.air_date = air_date
+        
+        self.which_regex = None
+        
+        self.absolute = False
+        
+    def __eq__(self, other):
+        if not other:
+            return False
+        
+        if self.series_name != other.series_name:
+            return False
+        if self.season_number != other.season_number:
+            return False
+        if self.episode_numbers != other.episode_numbers:
+            return False
+        if self.extra_info != other.extra_info:
+            return False
+        if self.release_group != other.release_group:
+            return False
+        if self.air_date != other.air_date:
+            return False
+        
+        return True
+
+    def __str__(self):
+        to_return = str(self.series_name) + ' - '
+        if self.season_number != None:
+            to_return += 'S'+str(self.season_number)
+        if self.episode_numbers and len(self.episode_numbers):
+            for e in self.episode_numbers:
+                to_return += 'E'+str(e)
+
+        if self.air_by_date:
+            to_return += str(self.air_date)
+
+        if self.extra_info:
+            to_return += ' - ' + self.extra_info
+        if self.release_group:
+            to_return += ' (' + self.release_group + ')'
+
+        return to_return 
+
+    def _is_air_by_date(self):
+        if self.season_number == None and len(self.episode_numbers) == 0 and self.air_date:
+            return True
+        return False
+    air_by_date = property(_is_air_by_date)
+
+class InvalidNameException(Exception):
     "The given name is not valid"