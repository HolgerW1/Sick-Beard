--- conflicted
+++ resolved
@@ -1,2764 +1,2754 @@
-# Author: Nic Wolfe <nic@wolfeden.ca>
-# URL: http://code.google.com/p/sickbeard/
-#
-# This file is part of Sick Beard.
-#
-# Sick Beard is free software: you can redistribute it and/or modify
-# it under the terms of the GNU General Public License as published by
-# the Free Software Foundation, either version 3 of the License, or
-# (at your option) any later version.
-#
-# Sick Beard is distributed in the hope that it will be useful,
-# but WITHOUT ANY WARRANTY; without even the implied warranty of
-# MERCHANTABILITY or FITNESS FOR A PARTICULAR PURPOSE.  See the
-# GNU General Public License for more details.
-#
-# You should have received a copy of the GNU General Public License
-# along with Sick Beard.  If not, see <http://www.gnu.org/licenses/>.
-
-from __future__ import with_statement
-
-import os.path
-
-import time
-import urllib
-import re
-import threading
-import datetime
-import random
-
-from Cheetah.Template import Template
-import cherrypy.lib
-
-import sickbeard
-
-from sickbeard import config, sab
-from sickbeard import history, notifiers, processTV
-from sickbeard import ui
-from sickbeard import logger, helpers, exceptions, classes, db
-from sickbeard import encodingKludge as ek
-from sickbeard import search_queue
-from sickbeard import image_cache
-from sickbeard import naming
-
-from sickbeard.providers import newznab
-from sickbeard.common import Quality, Overview, statusStrings
-from sickbeard.common import SNATCHED, SKIPPED, UNAIRED, IGNORED, ARCHIVED, WANTED
-from sickbeard.exceptions import ex
-from sickbeard.webapi import Api
-
-from lib.tvdb_api import tvdb_api, tvdb_exceptions
-
-try:
-    import json
-except ImportError:
-    from lib import simplejson as json
-
-try:
-    import xml.etree.cElementTree as etree
-except ImportError:
-    import xml.etree.ElementTree as etree
-
-from sickbeard import browser
-
-
-class PageTemplate (Template):
-    def __init__(self, *args, **KWs):
-        KWs['file'] = os.path.join(sickbeard.PROG_DIR, "data/interfaces/default/", KWs['file'])
-        super(PageTemplate, self).__init__(*args, **KWs)
-        self.sbRoot = sickbeard.WEB_ROOT
-        self.sbHttpPort = sickbeard.WEB_PORT
-        self.sbHttpsPort = sickbeard.WEB_PORT
-        self.sbHttpsEnabled = sickbeard.ENABLE_HTTPS
-        if cherrypy.request.headers['Host'][0] == '[':
-            self.sbHost = re.match("^\[.*\]", cherrypy.request.headers['Host'], re.X|re.M|re.S).group(0)
-        else:
-            self.sbHost = re.match("^[^:]+", cherrypy.request.headers['Host'], re.X|re.M|re.S).group(0)
-        self.projectHomePage = "http://code.google.com/p/sickbeard/"
-
-        if "X-Forwarded-Host" in cherrypy.request.headers:
-            self.sbHost = cherrypy.request.headers['X-Forwarded-Host']
-        if "X-Forwarded-Port" in cherrypy.request.headers:
-            self.sbHttpPort = cherrypy.request.headers['X-Forwarded-Port']
-            self.sbHttpsPort = self.sbHttpPort
-        if "X-Forwarded-Proto" in cherrypy.request.headers:
-            self.sbHttpsEnabled = True if cherrypy.request.headers['X-Forwarded-Proto'] == 'https' else False
-
-        logPageTitle = 'Logs &amp; Errors'
-        if len(classes.ErrorViewer.errors):
-            logPageTitle += ' (' + str(len(classes.ErrorViewer.errors)) + ')'
-        self.logPageTitle = logPageTitle
-        self.sbPID = str(sickbeard.PID)
-        self.menu = [
-            { 'title': 'Home',            'key': 'home'           },
-            { 'title': 'Coming Episodes', 'key': 'comingEpisodes' },
-            { 'title': 'History',         'key': 'history'        },
-            { 'title': 'Manage',          'key': 'manage'         },
-            { 'title': 'Config',          'key': 'config'         },
-            { 'title': logPageTitle,      'key': 'errorlogs'      },
-        ]
-
-
-def redirect(abspath, *args, **KWs):
-    assert abspath[0] == '/'
-    raise cherrypy.HTTPRedirect(sickbeard.WEB_ROOT + abspath, *args, **KWs)
-
-
-class TVDBWebUI:
-    def __init__(self, config, log=None):
-        self.config = config
-        self.log = log
-
-    def selectSeries(self, allSeries):
-
-        searchList = ",".join([x['id'] for x in allSeries])
-        showDirList = ""
-        for curShowDir in self.config['_showDir']:
-            showDirList += "showDir=" + curShowDir + "&"
-        redirect("/home/addShows/addShow?" + showDirList + "seriesList=" + searchList)
-
-
-def _munge(string):
-    return unicode(string).encode('utf-8', 'xmlcharrefreplace')
-
-
-def _genericMessage(subject, message):
-    t = PageTemplate(file="genericMessage.tmpl")
-    t.submenu = HomeMenu()
-    t.subject = subject
-    t.message = message
-    return _munge(t)
-
-
-def _getEpisode(show, season, episode):
-
-    if show == None or season == None or episode == None:
-        return "Invalid parameters"
-
-    showObj = sickbeard.helpers.findCertainShow(sickbeard.showList, int(show))
-
-    if showObj == None:
-        return "Show not in show list"
-
-    epObj = showObj.getEpisode(int(season), int(episode))
-
-    if epObj == None:
-        return "Episode couldn't be retrieved"
-
-    return epObj
-
-ManageMenu = [
-    { 'title': 'Backlog Overview',          'path': 'manage/backlogOverview/' },
-    { 'title': 'Manage Searches',           'path': 'manage/manageSearches/'  },
-    { 'title': 'Episode Status Management', 'path': 'manage/episodeStatuses/' },
-]
-
-
-class ManageSearches:
-
-    @cherrypy.expose
-    def index(self):
-        t = PageTemplate(file="manage_manageSearches.tmpl")
-        #t.backlogPI = sickbeard.backlogSearchScheduler.action.getProgressIndicator()
-        t.backlogPaused = sickbeard.searchQueueScheduler.action.is_backlog_paused()  # @UndefinedVariable
-        t.backlogRunning = sickbeard.searchQueueScheduler.action.is_backlog_in_progress()  # @UndefinedVariable
-        t.searchStatus = sickbeard.currentSearchScheduler.action.amActive  # @UndefinedVariable
-        t.submenu = ManageMenu
-
-        return _munge(t)
-
-    @cherrypy.expose
-    def forceSearch(self):
-
-        # force it to run the next time it looks
-        result = sickbeard.currentSearchScheduler.forceRun()
-        if result:
-            logger.log(u"Search forced")
-            ui.notifications.message('Episode search started',
-                          'Note: RSS feeds may not be updated if retrieved recently')
-
-        redirect("/manage/manageSearches/")
-
-    @cherrypy.expose
-    def pauseBacklog(self, paused=None):
-        if paused == "1":
-            sickbeard.searchQueueScheduler.action.pause_backlog()  # @UndefinedVariable
-        else:
-            sickbeard.searchQueueScheduler.action.unpause_backlog()  # @UndefinedVariable
-
-        redirect("/manage/manageSearches/")
-
-    @cherrypy.expose
-    def forceVersionCheck(self):
-
-        # force a check to see if there is a new version
-        result = sickbeard.versionCheckScheduler.action.check_for_new_version(force=True)  # @UndefinedVariable
-        if result:
-            logger.log(u"Forcing version check")
-
-        redirect("/manage/manageSearches/")
-
-
-class Manage:
-
-    manageSearches = ManageSearches()
-
-    @cherrypy.expose
-    def index(self):
-
-        t = PageTemplate(file="manage.tmpl")
-        t.submenu = ManageMenu
-        return _munge(t)
-
-    @cherrypy.expose
-    def showEpisodeStatuses(self, tvdb_id, whichStatus):
-        myDB = db.DBConnection()
-
-        status_list = [int(whichStatus)]
-        if status_list[0] == SNATCHED:
-            status_list = Quality.SNATCHED + Quality.SNATCHED_PROPER
-
-        cur_show_results = myDB.select("SELECT season, episode, name FROM tv_episodes WHERE showid = ? AND season != 0 AND status IN (" + ','.join(['?'] * len(status_list)) + ")", [int(tvdb_id)] + status_list)
-
-        result = {}
-        for cur_result in cur_show_results:
-            cur_season = int(cur_result["season"])
-            cur_episode = int(cur_result["episode"])
-
-            if cur_season not in result:
-                result[cur_season] = {}
-
-            result[cur_season][cur_episode] = cur_result["name"]
-
-        return json.dumps(result)
-
-    @cherrypy.expose
-    def episodeStatuses(self, whichStatus=None):
-
-        if whichStatus:
-            whichStatus = int(whichStatus)
-            status_list = [whichStatus]
-            if status_list[0] == SNATCHED:
-                status_list = Quality.SNATCHED + Quality.SNATCHED_PROPER
-        else:
-            status_list = []
-
-        t = PageTemplate(file="manage_episodeStatuses.tmpl")
-        t.submenu = ManageMenu
-        t.whichStatus = whichStatus
-
-        # if we have no status then this is as far as we need to go
-        if not status_list:
-            return _munge(t)
-
-        myDB = db.DBConnection()
-        status_results = myDB.select("SELECT show_name, tv_shows.tvdb_id as tvdb_id FROM tv_episodes, tv_shows WHERE tv_episodes.status IN (" + ','.join(['?'] * len(status_list)) + ") AND season != 0 AND tv_episodes.showid = tv_shows.tvdb_id ORDER BY show_name", status_list)
-
-        ep_counts = {}
-        show_names = {}
-        sorted_show_ids = []
-        for cur_status_result in status_results:
-            cur_tvdb_id = int(cur_status_result["tvdb_id"])
-            if cur_tvdb_id not in ep_counts:
-                ep_counts[cur_tvdb_id] = 1
-            else:
-                ep_counts[cur_tvdb_id] += 1
-
-            show_names[cur_tvdb_id] = cur_status_result["show_name"]
-            if cur_tvdb_id not in sorted_show_ids:
-                sorted_show_ids.append(cur_tvdb_id)
-
-        t.show_names = show_names
-        t.ep_counts = ep_counts
-        t.sorted_show_ids = sorted_show_ids
-        return _munge(t)
-
-    @cherrypy.expose
-    def changeEpisodeStatuses(self, oldStatus, newStatus, *args, **kwargs):
-
-        status_list = [int(oldStatus)]
-        if status_list[0] == SNATCHED:
-            status_list = Quality.SNATCHED + Quality.SNATCHED_PROPER
-
-        to_change = {}
-
-        # make a list of all shows and their associated args
-        for arg in kwargs:
-            tvdb_id, what = arg.split('-')
-
-            # we don't care about unchecked checkboxes
-            if kwargs[arg] != 'on':
-                continue
-
-            if tvdb_id not in to_change:
-                to_change[tvdb_id] = []
-
-            to_change[tvdb_id].append(what)
-
-        myDB = db.DBConnection()
-
-        for cur_tvdb_id in to_change:
-
-            # get a list of all the eps we want to change if they just said "all"
-            if 'all' in to_change[cur_tvdb_id]:
-                all_eps_results = myDB.select("SELECT season, episode FROM tv_episodes WHERE status IN (" + ','.join(['?'] * len(status_list)) + ") AND season != 0 AND showid = ?", status_list + [cur_tvdb_id])
-                all_eps = [str(x["season"]) + 'x' + str(x["episode"]) for x in all_eps_results]
-                to_change[cur_tvdb_id] = all_eps
-
-            Home().setStatus(cur_tvdb_id, '|'.join(to_change[cur_tvdb_id]), newStatus, direct=True)
-
-        redirect("/manage/episodeStatuses/")
-
-    @cherrypy.expose
-    def backlogShow(self, tvdb_id):
-
-        show_obj = helpers.findCertainShow(sickbeard.showList, int(tvdb_id))
-
-        if show_obj:
-            sickbeard.backlogSearchScheduler.action.searchBacklog([show_obj])  # @UndefinedVariable
-
-        redirect("/manage/backlogOverview/")
-
-    @cherrypy.expose
-    def backlogOverview(self):
-
-        t = PageTemplate(file="manage_backlogOverview.tmpl")
-        t.submenu = ManageMenu
-
-        myDB = db.DBConnection()
-
-        showCounts = {}
-        showCats = {}
-        showSQLResults = {}
-
-        for curShow in sickbeard.showList:
-
-            epCounts = {}
-            epCats = {}
-            epCounts[Overview.SKIPPED] = 0
-            epCounts[Overview.WANTED] = 0
-            epCounts[Overview.QUAL] = 0
-            epCounts[Overview.GOOD] = 0
-            epCounts[Overview.UNAIRED] = 0
-            epCounts[Overview.SNATCHED] = 0
-
-            sqlResults = myDB.select("SELECT * FROM tv_episodes WHERE showid = ? ORDER BY season DESC, episode DESC", [curShow.tvdbid])
-
-            for curResult in sqlResults:
-
-                curEpCat = curShow.getOverview(int(curResult["status"]))
-                epCats[str(curResult["season"]) + "x" + str(curResult["episode"])] = curEpCat
-                epCounts[curEpCat] += 1
-
-            showCounts[curShow.tvdbid] = epCounts
-            showCats[curShow.tvdbid] = epCats
-            showSQLResults[curShow.tvdbid] = sqlResults
-
-        t.showCounts = showCounts
-        t.showCats = showCats
-        t.showSQLResults = showSQLResults
-
-        return _munge(t)
-
-    @cherrypy.expose
-    def massEdit(self, toEdit=None):
-
-        t = PageTemplate(file="manage_massEdit.tmpl")
-        t.submenu = ManageMenu
-
-        if not toEdit:
-            redirect("/manage/")
-
-        showIDs = toEdit.split("|")
-        showList = []
-        for curID in showIDs:
-            curID = int(curID)
-            showObj = helpers.findCertainShow(sickbeard.showList, curID)
-            if showObj:
-                showList.append(showObj)
-
-        flatten_folders_all_same = True
-        last_flatten_folders = None
-
-        paused_all_same = True
-        last_paused = None
-
-        quality_all_same = True
-        last_quality = None
-
-        root_dir_list = []
-
-        for curShow in showList:
-
-            cur_root_dir = ek.ek(os.path.dirname, curShow._location)
-            if cur_root_dir not in root_dir_list:
-                root_dir_list.append(cur_root_dir)
-
-            # if we know they're not all the same then no point even bothering
-            if paused_all_same:
-                # if we had a value already and this value is different then they're not all the same
-                if last_paused not in (curShow.paused, None):
-                    paused_all_same = False
-                else:
-                    last_paused = curShow.paused
-
-            if flatten_folders_all_same:
-                if last_flatten_folders not in (None, curShow.flatten_folders):
-                    flatten_folders_all_same = False
-                else:
-                    last_flatten_folders = curShow.flatten_folders
-
-            if quality_all_same:
-                if last_quality not in (None, curShow.quality):
-                    quality_all_same = False
-                else:
-                    last_quality = curShow.quality
-
-        t.showList = toEdit
-        t.paused_value = last_paused if paused_all_same else None
-        t.flatten_folders_value = last_flatten_folders if flatten_folders_all_same else None
-        t.quality_value = last_quality if quality_all_same else None
-        t.root_dir_list = root_dir_list
-
-        return _munge(t)
-
-    @cherrypy.expose
-    def massEditSubmit(self, paused=None, flatten_folders=None, quality_preset=False,
-                       anyQualities=[], bestQualities=[], toEdit=None, *args, **kwargs):
-
-        dir_map = {}
-        for cur_arg in kwargs:
-            if not cur_arg.startswith('orig_root_dir_'):
-                continue
-            which_index = cur_arg.replace('orig_root_dir_', '')
-            end_dir = kwargs['new_root_dir_' + which_index]
-            dir_map[kwargs[cur_arg]] = end_dir
-
-        showIDs = toEdit.split("|")
-        errors = []
-        for curShow in showIDs:
-            curErrors = []
-            showObj = helpers.findCertainShow(sickbeard.showList, int(curShow))
-            if not showObj:
-                continue
-
-            cur_root_dir = ek.ek(os.path.dirname, showObj._location)
-            cur_show_dir = ek.ek(os.path.basename, showObj._location)
-            if cur_root_dir in dir_map and cur_root_dir != dir_map[cur_root_dir]:
-                new_show_dir = ek.ek(os.path.join, dir_map[cur_root_dir], cur_show_dir)
-                logger.log(u"For show " + showObj.name + " changing dir from " + showObj._location + " to " + new_show_dir)
-            else:
-                new_show_dir = showObj._location
-
-            if paused == 'keep':
-                new_paused = showObj.paused
-            else:
-                new_paused = True if paused == 'enable' else False
-            new_paused = 'on' if new_paused else 'off'
-
-            if flatten_folders == 'keep':
-                new_flatten_folders = showObj.flatten_folders
-            else:
-                new_flatten_folders = True if flatten_folders == 'enable' else False
-            new_flatten_folders = 'on' if new_flatten_folders else 'off'
-
-            if quality_preset == 'keep':
-                anyQualities, bestQualities = Quality.splitQuality(showObj.quality)
-
-            curErrors += Home().editShow(curShow, new_show_dir, anyQualities, bestQualities, new_flatten_folders, new_paused, directCall=True)
-
-            if curErrors:
-                logger.log(u"Errors: " + str(curErrors), logger.ERROR)
-                errors.append('<b>%s:</b>\n<ul>' % showObj.name + ' '.join(['<li>%s</li>' % error for error in curErrors]) + "</ul>")
-
-        if len(errors) > 0:
-            ui.notifications.error('%d error%s while saving changes:' % (len(errors), "" if len(errors) == 1 else "s"),
-                        " ".join(errors))
-
-        redirect("/manage/")
-
-    @cherrypy.expose
-    def massUpdate(self, toUpdate=None, toRefresh=None, toRename=None, toDelete=None, toMetadata=None):
-
-        if toUpdate != None:
-            toUpdate = toUpdate.split('|')
-        else:
-            toUpdate = []
-
-        if toRefresh != None:
-            toRefresh = toRefresh.split('|')
-        else:
-            toRefresh = []
-
-        if toRename != None:
-            toRename = toRename.split('|')
-        else:
-            toRename = []
-
-        if toDelete != None:
-            toDelete = toDelete.split('|')
-        else:
-            toDelete = []
-
-        if toMetadata != None:
-            toMetadata = toMetadata.split('|')
-        else:
-            toMetadata = []
-
-        errors = []
-        refreshes = []
-        updates = []
-        renames = []
-
-        for curShowID in set(toUpdate + toRefresh + toRename + toDelete + toMetadata):
-
-            if curShowID == '':
-                continue
-
-            showObj = sickbeard.helpers.findCertainShow(sickbeard.showList, int(curShowID))
-
-            if showObj == None:
-                continue
-
-            if curShowID in toDelete:
-                showObj.deleteShow()
-                # don't do anything else if it's being deleted
-                continue
-
-            if curShowID in toUpdate:
-                try:
-                    sickbeard.showQueueScheduler.action.updateShow(showObj, True)  # @UndefinedVariable
-                    updates.append(showObj.name)
-                except exceptions.CantUpdateException, e:
-                    errors.append("Unable to update show " + showObj.name + ": " + ex(e))
-
-            # don't bother refreshing shows that were updated anyway
-            if curShowID in toRefresh and curShowID not in toUpdate:
-                try:
-                    sickbeard.showQueueScheduler.action.refreshShow(showObj)  # @UndefinedVariable
-                    refreshes.append(showObj.name)
-                except exceptions.CantRefreshException, e:
-                    errors.append("Unable to refresh show " + showObj.name + ": " + ex(e))
-
-            if curShowID in toRename:
-                sickbeard.showQueueScheduler.action.renameShowEpisodes(showObj)  # @UndefinedVariable
-                renames.append(showObj.name)
-
-        if len(errors) > 0:
-            ui.notifications.error("Errors encountered",
-                        '<br >\n'.join(errors))
-
-        messageDetail = ""
-
-        if len(updates) > 0:
-            messageDetail += "<br /><b>Updates</b><br /><ul><li>"
-            messageDetail += "</li><li>".join(updates)
-            messageDetail += "</li></ul>"
-
-        if len(refreshes) > 0:
-            messageDetail += "<br /><b>Refreshes</b><br /><ul><li>"
-            messageDetail += "</li><li>".join(refreshes)
-            messageDetail += "</li></ul>"
-
-        if len(renames) > 0:
-            messageDetail += "<br /><b>Renames</b><br /><ul><li>"
-            messageDetail += "</li><li>".join(renames)
-            messageDetail += "</li></ul>"
-
-        if len(updates + refreshes + renames) > 0:
-            ui.notifications.message("The following actions were queued:",
-                          messageDetail)
-
-        redirect("/manage/")
-
-
-class History:
-
-    @cherrypy.expose
-    def index(self, limit=100):
-
-        myDB = db.DBConnection()
-
-        if limit == "0":
-            sqlResults = myDB.select("SELECT h.*, show_name FROM history h, tv_shows s WHERE h.showid=s.tvdb_id ORDER BY date DESC")
-        else:
-            sqlResults = myDB.select("SELECT h.*, show_name FROM history h, tv_shows s WHERE h.showid=s.tvdb_id ORDER BY date DESC LIMIT ?", [limit])
-
-        t = PageTemplate(file="history.tmpl")
-        t.historyResults = sqlResults
-        t.limit = limit
-        t.submenu = [
-            { 'title': 'Clear History', 'path': 'history/clearHistory/' },
-            { 'title': 'Trim History',  'path': 'history/trimHistory/'  },
-        ]
-
-        return _munge(t)
-
-    @cherrypy.expose
-    def clearHistory(self):
-
-        myDB = db.DBConnection()
-        myDB.action("DELETE FROM history WHERE 1=1")
-        ui.notifications.message('History cleared')
-        redirect("/history/")
-
-    @cherrypy.expose
-    def trimHistory(self):
-
-        myDB = db.DBConnection()
-        myDB.action("DELETE FROM history WHERE date < " + str((datetime.datetime.today() - datetime.timedelta(days=30)).strftime(history.dateFormat)))
-        ui.notifications.message('Removed history entries greater than 30 days old')
-        redirect("/history/")
-
-
-ConfigMenu = [
-    { 'title': 'General',           'path': 'config/general/'          },
-    { 'title': 'Search Settings',   'path': 'config/search/'           },
-    { 'title': 'Search Providers',  'path': 'config/providers/'        },
-    { 'title': 'Post Processing',   'path': 'config/postProcessing/'   },
-    { 'title': 'Notifications',     'path': 'config/notifications/'    },
-]
-
-
-class ConfigGeneral:
-
-    @cherrypy.expose
-    def index(self):
-
-        t = PageTemplate(file="config_general.tmpl")
-        t.submenu = ConfigMenu
-        return _munge(t)
-
-    @cherrypy.expose
-    def saveRootDirs(self, rootDirString=None):
-        sickbeard.ROOT_DIRS = rootDirString
-
-    @cherrypy.expose
-    def saveAddShowDefaults(self, defaultFlattenFolders, defaultStatus, anyQualities, bestQualities):
-
-        if anyQualities:
-            anyQualities = anyQualities.split(',')
-        else:
-            anyQualities = []
-
-        if bestQualities:
-            bestQualities = bestQualities.split(',')
-        else:
-            bestQualities = []
-
-        newQuality = Quality.combineQualities(map(int, anyQualities), map(int, bestQualities))
-
-        sickbeard.STATUS_DEFAULT = int(defaultStatus)
-        sickbeard.QUALITY_DEFAULT = int(newQuality)
-
-        sickbeard.FLATTEN_FOLDERS_DEFAULT = config.checkbox_to_value(defaultFlattenFolders)
-
-    @cherrypy.expose
-    def generateKey(self):
-        """ Return a new randomized API_KEY """
-
-        try:
-            from hashlib import md5
-        except ImportError:
-            from md5 import md5
-
-        # Create some values to seed md5
-        t = str(time.time())
-        r = str(random.random())
-
-        # Create the md5 instance and give it the current time
-        m = md5(t)
-
-        # Update the md5 instance with the random variable
-        m.update(r)
-
-        # Return a hex digest of the md5, eg 49f68a5c8493ec2c0bf489821c21fc3b
-        logger.log(u"New SB API key generated")
-        return m.hexdigest()
-
-    @cherrypy.expose
-    def saveGeneral(self, log_dir=None, web_port=None, web_log=None, web_ipv6=None,
-                    launch_browser=None, web_username=None, use_api=None, api_key=None,
-                    web_password=None, version_notify=None, enable_https=None, https_cert=None, https_key=None):
-
-        results = []
-
-        # Misc
-        sickbeard.LAUNCH_BROWSER = config.checkbox_to_value(launch_browser)
-        config.change_VERSION_NOTIFY(config.checkbox_to_value(version_notify))
-        # sickbeard.LOG_DIR is set in config.change_LOG_DIR()
-
-        # Web Interface
-        sickbeard.WEB_IPV6 = config.checkbox_to_value(web_ipv6)
-        # sickbeard.WEB_LOG is set in config.change_LOG_DIR()
-
-        if not config.change_LOG_DIR(log_dir, web_log):
-            results += ["Unable to create directory " + os.path.normpath(log_dir) + ", log directory not changed."]
-
-        sickbeard.WEB_PORT = config.to_int(web_port, default=8081)
-
-        sickbeard.WEB_USERNAME = web_username
-        sickbeard.WEB_PASSWORD = web_password
-
-        sickbeard.ENABLE_HTTPS = config.checkbox_to_value(enable_https)
-
-        if not config.change_HTTPS_CERT(https_cert):
-            results += ["Unable to create directory " + os.path.normpath(https_cert) + ", https cert directory not changed."]
-
-        if not config.change_HTTPS_KEY(https_key):
-            results += ["Unable to create directory " + os.path.normpath(https_key) + ", https key directory not changed."]
-
-        # API
-        sickbeard.USE_API = config.checkbox_to_value(use_api)
-        sickbeard.API_KEY = api_key
-
-        sickbeard.save_config()
-
-        if len(results) > 0:
-            for x in results:
-                logger.log(x, logger.ERROR)
-            ui.notifications.error('Error(s) Saving Configuration',
-                        '<br />\n'.join(results))
-        else:
-            ui.notifications.message('Configuration Saved', ek.ek(os.path.join, sickbeard.CONFIG_FILE))
-
-        redirect("/config/general/")
-
-
-class ConfigSearch:
-
-    @cherrypy.expose
-    def index(self):
-
-        t = PageTemplate(file="config_search.tmpl")
-        t.submenu = ConfigMenu
-        return _munge(t)
-
-    @cherrypy.expose
-    def saveSearch(self, use_nzbs=None, use_torrents=None, nzb_dir=None, sab_username=None, sab_password=None,
-                       sab_apikey=None, sab_category=None, sab_host=None, nzbget_username=None, nzbget_password=None, nzbget_category=None, nzbget_host=None,
-                       torrent_dir=None, nzb_method=None, usenet_retention=None, search_frequency=None, download_propers=None, ignore_words=None):
-
-        results = []
-
-        # Episode Search
-        sickbeard.DOWNLOAD_PROPERS = config.checkbox_to_value(download_propers)
-
-        if sickbeard.DOWNLOAD_PROPERS:
-            sickbeard.properFinderScheduler.silent = False
-        else:
-            sickbeard.properFinderScheduler.silent = True
-
-        config.change_SEARCH_FREQUENCY(search_frequency)
-        sickbeard.USENET_RETENTION = config.to_int(usenet_retention, default=500)
-
-        sickbeard.IGNORE_WORDS = ignore_words
-
-        # NZB Search
-        sickbeard.USE_NZBS = config.checkbox_to_value(use_nzbs)
-        sickbeard.NZB_METHOD = nzb_method
-
-        sickbeard.SAB_HOST = config.clean_url(sab_host)
-        sickbeard.SAB_USERNAME = sab_username
-        sickbeard.SAB_PASSWORD = sab_password
-        sickbeard.SAB_APIKEY = sab_apikey.strip()
-        sickbeard.SAB_CATEGORY = sab_category
-
-        if not config.change_NZB_DIR(nzb_dir):
-            results += ["Unable to create directory " + os.path.normpath(nzb_dir) + ", directory not changed."]
-
-        sickbeard.NZBGET_HOST = config.clean_url(nzbget_host)
-        sickbeard.NZBGET_USERNAME = nzbget_username
-        sickbeard.NZBGET_PASSWORD = nzbget_password
-        sickbeard.NZBGET_CATEGORY = nzbget_category
-
-        # Torrent Search
-        sickbeard.USE_TORRENTS = config.checkbox_to_value(use_torrents)
-
-        if not config.change_TORRENT_DIR(torrent_dir):
-            results += ["Unable to create directory " + os.path.normpath(torrent_dir) + ", directory not changed."]
-
-        sickbeard.save_config()
-
-        if len(results) > 0:
-            for x in results:
-                logger.log(x, logger.ERROR)
-            ui.notifications.error('Error(s) Saving Configuration',
-                        '<br />\n'.join(results))
-        else:
-            ui.notifications.message('Configuration Saved', ek.ek(os.path.join, sickbeard.CONFIG_FILE))
-
-        redirect("/config/search/")
-
-
-class ConfigPostProcessing:
-
-    @cherrypy.expose
-    def index(self):
-
-        t = PageTemplate(file="config_postProcessing.tmpl")
-        t.submenu = ConfigMenu
-        return _munge(t)
-
-    @cherrypy.expose
-    def savePostProcessing(self, naming_pattern=None, naming_multi_ep=None,
-<<<<<<< HEAD
-                    xbmc_data=None, xbmc_12plus_data=None, mediabrowser_data=None, synology_data=None, sony_ps3_data=None, wdtv_data=None, tivo_data=None,
-=======
-                    xbmc_data=None, xbmc_12plus_data=None, mediabrowser_data=None, sony_ps3_data=None, wdtv_data=None, tivo_data=None, mede8er_data=None,
->>>>>>> 68f4cae0
-                    keep_processed_dir=None, process_automatically=None, rename_episodes=None,
-                    move_associated_files=None, tv_download_dir=None, naming_custom_abd=None, naming_abd_pattern=None):
-
-        results = []
-
-        # Post-Processing
-        if not config.change_TV_DOWNLOAD_DIR(tv_download_dir):
-            results += ["Unable to create directory " + os.path.normpath(tv_download_dir) + ", dir not changed."]
-
-        sickbeard.KEEP_PROCESSED_DIR = config.checkbox_to_value(keep_processed_dir)
-        sickbeard.MOVE_ASSOCIATED_FILES = config.checkbox_to_value(move_associated_files)
-        sickbeard.RENAME_EPISODES = config.checkbox_to_value(rename_episodes)
-
-        sickbeard.PROCESS_AUTOMATICALLY = config.checkbox_to_value(process_automatically)
-
-        if sickbeard.PROCESS_AUTOMATICALLY:
-            sickbeard.autoPostProcesserScheduler.silent = False
-        else:
-            sickbeard.autoPostProcesserScheduler.silent = True
-
-        # Naming
-        sickbeard.NAMING_CUSTOM_ABD = config.checkbox_to_value(naming_custom_abd)
-
-        if self.isNamingValid(naming_pattern, naming_multi_ep) != "invalid":
-            sickbeard.NAMING_PATTERN = naming_pattern
-            sickbeard.NAMING_MULTI_EP = int(naming_multi_ep)
-            sickbeard.NAMING_FORCE_FOLDERS = naming.check_force_season_folders()
-        else:
-            results.append("You tried saving an invalid naming config, not saving your naming settings")
-
-        if self.isNamingValid(naming_abd_pattern, None, True) != "invalid":
-            sickbeard.NAMING_ABD_PATTERN = naming_abd_pattern
-        elif naming_custom_abd:
-            results.append("You tried saving an invalid air-by-date naming config, not saving your air-by-date settings")
-
-        # Metadata
-        sickbeard.METADATA_XBMC = xbmc_data
-        sickbeard.METADATA_XBMC_12PLUS = xbmc_12plus_data
-        sickbeard.METADATA_MEDIABROWSER = mediabrowser_data
-        sickbeard.METADATA_PS3 = sony_ps3_data
-        sickbeard.METADATA_WDTV = wdtv_data
-        sickbeard.METADATA_TIVO = tivo_data
-<<<<<<< HEAD
-        sickbeard.METADATA_SYNOLOGY = synology_data
-=======
-        sickbeard.METADATA_MEDE8ER = mede8er_data
->>>>>>> 68f4cae0
-
-        sickbeard.metadata_provider_dict['XBMC'].set_config(sickbeard.METADATA_XBMC)
-        sickbeard.metadata_provider_dict['XBMC 12+'].set_config(sickbeard.METADATA_XBMC_12PLUS)
-        sickbeard.metadata_provider_dict['MediaBrowser'].set_config(sickbeard.METADATA_MEDIABROWSER)
-        sickbeard.metadata_provider_dict['Sony PS3'].set_config(sickbeard.METADATA_PS3)
-        sickbeard.metadata_provider_dict['WDTV'].set_config(sickbeard.METADATA_WDTV)
-        sickbeard.metadata_provider_dict['TIVO'].set_config(sickbeard.METADATA_TIVO)
-<<<<<<< HEAD
-        sickbeard.metadata_provider_dict['Synology'].set_config(sickbeard.METADATA_SYNOLOGY)
-=======
-        sickbeard.metadata_provider_dict['Mede8er'].set_config(sickbeard.METADATA_MEDE8ER)
->>>>>>> 68f4cae0
-
-        # Save changes
-        sickbeard.save_config()
-
-        if len(results) > 0:
-            for x in results:
-                logger.log(x, logger.ERROR)
-            ui.notifications.error('Error(s) Saving Configuration',
-                        '<br />\n'.join(results))
-        else:
-            ui.notifications.message('Configuration Saved', ek.ek(os.path.join, sickbeard.CONFIG_FILE))
-
-        redirect("/config/postProcessing/")
-
-    @cherrypy.expose
-    def testNaming(self, pattern=None, multi=None, abd=False):
-
-        if multi != None:
-            multi = int(multi)
-
-        result = naming.test_name(pattern, multi, abd)
-
-        result = ek.ek(os.path.join, result['dir'], result['name'])
-
-        return result
-
-    @cherrypy.expose
-    def isNamingValid(self, pattern=None, multi=None, abd=False):
-        if pattern == None:
-            return "invalid"
-
-        # air by date shows just need one check, we don't need to worry about season folders
-        if abd:
-            is_valid = naming.check_valid_abd_naming(pattern)
-            require_season_folders = False
-
-        else:
-            # check validity of single and multi ep cases for the whole path
-            is_valid = naming.check_valid_naming(pattern, multi)
-
-            # check validity of single and multi ep cases for only the file name
-            require_season_folders = naming.check_force_season_folders(pattern, multi)
-
-        if is_valid and not require_season_folders:
-            return "valid"
-        elif is_valid and require_season_folders:
-            return "seasonfolders"
-        else:
-            return "invalid"
-
-
-class ConfigProviders:
-
-    @cherrypy.expose
-    def index(self):
-        t = PageTemplate(file="config_providers.tmpl")
-        t.submenu = ConfigMenu
-        return _munge(t)
-
-    @cherrypy.expose
-    def canAddNewznabProvider(self, name):
-
-        if not name:
-            return json.dumps({'error': 'No Provider Name specified'})
-
-        providerDict = dict(zip([x.getID() for x in sickbeard.newznabProviderList], sickbeard.newznabProviderList))
-
-        tempProvider = newznab.NewznabProvider(name, '')
-
-        if tempProvider.getID() in providerDict:
-            return json.dumps({'error': 'Provider Name already exists as ' + providerDict[tempProvider.getID()].name})
-        else:
-            return json.dumps({'success': tempProvider.getID()})
-
-    @cherrypy.expose
-    def saveNewznabProvider(self, name, url, key=''):
-
-        if not name or not url:
-            return '0'
-
-        providerDict = dict(zip([x.name for x in sickbeard.newznabProviderList], sickbeard.newznabProviderList))
-
-        if name in providerDict:
-            if not providerDict[name].default:
-                providerDict[name].name = name
-                providerDict[name].url = config.clean_url(url)
-
-            providerDict[name].key = key
-            # a 0 in the key spot indicates that no key is needed
-            if key == '0':
-                providerDict[name].needs_auth = False
-            else:
-                providerDict[name].needs_auth = True
-
-            return providerDict[name].getID() + '|' + providerDict[name].configStr()
-
-        else:
-
-            newProvider = newznab.NewznabProvider(name, url, key=key)
-            sickbeard.newznabProviderList.append(newProvider)
-            return newProvider.getID() + '|' + newProvider.configStr()
-
-    @cherrypy.expose
-    def deleteNewznabProvider(self, nnid):
-
-        providerDict = dict(zip([x.getID() for x in sickbeard.newznabProviderList], sickbeard.newznabProviderList))
-
-        if nnid not in providerDict or providerDict[nnid].default:
-            return '0'
-
-        # delete it from the list
-        sickbeard.newznabProviderList.remove(providerDict[nnid])
-
-        if nnid in sickbeard.PROVIDER_ORDER:
-            sickbeard.PROVIDER_ORDER.remove(nnid)
-
-        return '1'
-
-    @cherrypy.expose
-    def saveProviders(self,
-                      newznab_string='',
-                      omgwtfnzbs_username=None, omgwtfnzbs_apikey=None,
-                      tvtorrents_digest=None, tvtorrents_hash=None,
-                      torrentleech_key=None,
-                      btn_api_key=None, hdbits_username=None, hdbits_passkey=None,
-                      provider_order=None):
-
-        results = []
-
-        provider_str_list = provider_order.split()
-        provider_list = []
-
-        newznabProviderDict = dict(zip([x.getID() for x in sickbeard.newznabProviderList], sickbeard.newznabProviderList))
-
-        finishedNames = []
-
-        # add all the newznab info we got into our list
-        if newznab_string:
-            for curNewznabProviderStr in newznab_string.split('!!!'):
-
-                if not curNewznabProviderStr:
-                    continue
-
-                cur_name, cur_url, cur_key = curNewznabProviderStr.split('|')
-                cur_url = config.clean_url(cur_url)
-
-                newProvider = newznab.NewznabProvider(cur_name, cur_url, key=cur_key)
-
-                cur_id = newProvider.getID()
-
-                # if it already exists then update it
-                if cur_id in newznabProviderDict:
-                    newznabProviderDict[cur_id].name = cur_name
-                    newznabProviderDict[cur_id].url = cur_url
-                    newznabProviderDict[cur_id].key = cur_key
-                    # a 0 in the key spot indicates that no key is needed
-                    if cur_key == '0':
-                        newznabProviderDict[cur_id].needs_auth = False
-                    else:
-                        newznabProviderDict[cur_id].needs_auth = True
-
-                else:
-                    sickbeard.newznabProviderList.append(newProvider)
-
-                finishedNames.append(cur_id)
-
-            # delete anything that is missing
-            for curProvider in sickbeard.newznabProviderList:
-                if curProvider.getID() not in finishedNames:
-                    sickbeard.newznabProviderList.remove(curProvider)
-
-        # do the enable/disable
-        for curProviderStr in provider_str_list:
-            curProvider, curEnabled = curProviderStr.split(':')
-            curEnabled = config.to_int(curEnabled)
-
-            provider_list.append(curProvider)
-
-            if curProvider == 'womble_s_index':
-                sickbeard.WOMBLE = curEnabled
-            elif curProvider == 'omgwtfnzbs':
-                sickbeard.OMGWTFNZBS = curEnabled
-            elif curProvider == 'ezrss':
-                sickbeard.EZRSS = curEnabled
-            elif curProvider == 'hdbits':
-                sickbeard.HDBITS = curEnabled
-            elif curProvider == 'tvtorrents':
-                sickbeard.TVTORRENTS = curEnabled
-            elif curProvider == 'torrentleech':
-                sickbeard.TORRENTLEECH = curEnabled
-            elif curProvider == 'btn':
-                sickbeard.BTN = curEnabled
-            elif curProvider in newznabProviderDict:
-                newznabProviderDict[curProvider].enabled = bool(curEnabled)
-            else:
-                logger.log(u"don't know what " + curProvider + " is, skipping")
-
-        sickbeard.HDBITS_USERNAME = hdbits_username.strip()
-        sickbeard.HDBITS_PASSKEY = hdbits_passkey.strip()
-
-        sickbeard.TVTORRENTS_DIGEST = tvtorrents_digest.strip()
-        sickbeard.TVTORRENTS_HASH = tvtorrents_hash.strip()
-
-        sickbeard.TORRENTLEECH_KEY = torrentleech_key.strip()
-
-        sickbeard.BTN_API_KEY = btn_api_key.strip()
-
-        sickbeard.OMGWTFNZBS_USERNAME = omgwtfnzbs_username.strip()
-        sickbeard.OMGWTFNZBS_APIKEY = omgwtfnzbs_apikey.strip()
-
-        sickbeard.NEWZNAB_DATA = '!!!'.join([x.configStr() for x in sickbeard.newznabProviderList])
-        sickbeard.PROVIDER_ORDER = provider_list
-
-        sickbeard.save_config()
-
-        if len(results) > 0:
-            for x in results:
-                logger.log(x, logger.ERROR)
-            ui.notifications.error('Error(s) Saving Configuration',
-                        '<br />\n'.join(results))
-        else:
-            ui.notifications.message('Configuration Saved', ek.ek(os.path.join, sickbeard.CONFIG_FILE))
-
-        redirect("/config/providers/")
-
-
-class ConfigNotifications:
-
-    @cherrypy.expose
-    def index(self):
-        t = PageTemplate(file="config_notifications.tmpl")
-        t.submenu = ConfigMenu
-        return _munge(t)
-
-    @cherrypy.expose
-    def saveNotifications(self, use_xbmc=None, xbmc_always_on=None, xbmc_notify_onsnatch=None, xbmc_notify_ondownload=None, xbmc_update_onlyfirst=None,
-                          xbmc_update_library=None, xbmc_update_full=None, xbmc_host=None, xbmc_username=None, xbmc_password=None,
-                          use_plex=None, plex_notify_onsnatch=None, plex_notify_ondownload=None, plex_update_library=None,
-                          plex_server_host=None, plex_host=None, plex_username=None, plex_password=None,
-                          use_growl=None, growl_notify_onsnatch=None, growl_notify_ondownload=None, growl_host=None, growl_password=None,
-                          use_prowl=None, prowl_notify_onsnatch=None, prowl_notify_ondownload=None, prowl_api=None, prowl_priority=0,
-                          use_twitter=None, twitter_notify_onsnatch=None, twitter_notify_ondownload=None,
-                          use_boxcar=None, boxcar_notify_onsnatch=None, boxcar_notify_ondownload=None, boxcar_username=None,
-                          use_pushover=None, pushover_notify_onsnatch=None, pushover_notify_ondownload=None, pushover_userkey=None,
-                          use_libnotify=None, libnotify_notify_onsnatch=None, libnotify_notify_ondownload=None,
-                          use_nmj=None, nmj_host=None, nmj_database=None, nmj_mount=None, use_synoindex=None,
-                          use_nmjv2=None, nmjv2_host=None, nmjv2_dbloc=None, nmjv2_database=None,
-                          use_trakt=None, trakt_username=None, trakt_password=None, trakt_api=None,
-                          use_pytivo=None, pytivo_notify_onsnatch=None, pytivo_notify_ondownload=None, pytivo_update_library=None,
-                          pytivo_host=None, pytivo_share_name=None, pytivo_tivo_name=None,
-                          use_nma=None, nma_notify_onsnatch=None, nma_notify_ondownload=None, nma_api=None, nma_priority=0):
-
-        results = []
-
-        # Home Theater
-        sickbeard.USE_XBMC = config.checkbox_to_value(use_xbmc)
-        sickbeard.XBMC_ALWAYS_ON = config.checkbox_to_value(xbmc_always_on)
-        sickbeard.XBMC_NOTIFY_ONSNATCH = config.checkbox_to_value(xbmc_notify_onsnatch)
-        sickbeard.XBMC_NOTIFY_ONDOWNLOAD = config.checkbox_to_value(xbmc_notify_ondownload)
-        sickbeard.XBMC_UPDATE_LIBRARY = config.checkbox_to_value(xbmc_update_library)
-        sickbeard.XBMC_UPDATE_FULL = config.checkbox_to_value(xbmc_update_full)
-        sickbeard.XBMC_UPDATE_ONLYFIRST = config.checkbox_to_value(xbmc_update_onlyfirst)
-        sickbeard.XBMC_HOST = config.clean_hosts(xbmc_host)
-        sickbeard.XBMC_USERNAME = xbmc_username
-        sickbeard.XBMC_PASSWORD = xbmc_password
-
-        sickbeard.USE_PLEX = config.checkbox_to_value(use_plex)
-        sickbeard.PLEX_NOTIFY_ONSNATCH = config.checkbox_to_value(plex_notify_onsnatch)
-        sickbeard.PLEX_NOTIFY_ONDOWNLOAD = config.checkbox_to_value(plex_notify_ondownload)
-        sickbeard.PLEX_UPDATE_LIBRARY = config.checkbox_to_value(plex_update_library)
-        sickbeard.PLEX_SERVER_HOST = config.clean_host(plex_server_host)
-        sickbeard.PLEX_HOST = config.clean_hosts(plex_host)
-        sickbeard.PLEX_USERNAME = plex_username
-        sickbeard.PLEX_PASSWORD = plex_password
-
-        sickbeard.USE_NMJ = config.checkbox_to_value(use_nmj)
-        sickbeard.NMJ_HOST = config.clean_host(nmj_host)
-        sickbeard.NMJ_DATABASE = nmj_database
-        sickbeard.NMJ_MOUNT = nmj_mount
-
-        sickbeard.USE_NMJv2 = config.checkbox_to_value(use_nmjv2)
-        sickbeard.NMJv2_HOST = config.clean_host(nmjv2_host)
-        sickbeard.NMJv2_DATABASE = nmjv2_database
-        sickbeard.NMJv2_DBLOC = nmjv2_dbloc
-
-        sickbeard.USE_SYNOINDEX = config.checkbox_to_value(use_synoindex)
-
-        sickbeard.USE_PYTIVO = config.checkbox_to_value(use_pytivo)
-        # sickbeard.PYTIVO_NOTIFY_ONSNATCH = config.checkbox_to_value(pytivo_notify_onsnatch)
-        # sickbeard.PYTIVO_NOTIFY_ONDOWNLOAD = config.checkbox_to_value(pytivo_notify_ondownload)
-        # sickbeard.PYTIVO_UPDATE_LIBRARY = config.checkbox_to_value(pytivo_update_library)
-        sickbeard.PYTIVO_HOST = config.clean_host(pytivo_host)
-        sickbeard.PYTIVO_SHARE_NAME = pytivo_share_name
-        sickbeard.PYTIVO_TIVO_NAME = pytivo_tivo_name
-
-        # Devices
-        sickbeard.USE_GROWL = config.checkbox_to_value(use_growl)
-        sickbeard.GROWL_NOTIFY_ONSNATCH = config.checkbox_to_value(growl_notify_onsnatch)
-        sickbeard.GROWL_NOTIFY_ONDOWNLOAD = config.checkbox_to_value(growl_notify_ondownload)
-        sickbeard.GROWL_HOST = config.clean_host(growl_host, default_port=23053)
-        sickbeard.GROWL_PASSWORD = growl_password
-
-        sickbeard.USE_PROWL = config.checkbox_to_value(use_prowl)
-        sickbeard.PROWL_NOTIFY_ONSNATCH = config.checkbox_to_value(prowl_notify_onsnatch)
-        sickbeard.PROWL_NOTIFY_ONDOWNLOAD = config.checkbox_to_value(prowl_notify_ondownload)
-        sickbeard.PROWL_API = prowl_api
-        sickbeard.PROWL_PRIORITY = prowl_priority
-
-        sickbeard.USE_LIBNOTIFY = config.checkbox_to_value(use_libnotify)
-        sickbeard.LIBNOTIFY_NOTIFY_ONSNATCH = config.checkbox_to_value(libnotify_notify_onsnatch)
-        sickbeard.LIBNOTIFY_NOTIFY_ONDOWNLOAD = config.checkbox_to_value(libnotify_notify_ondownload)
-
-        sickbeard.USE_PUSHOVER = config.checkbox_to_value(use_pushover)
-        sickbeard.PUSHOVER_NOTIFY_ONSNATCH = config.checkbox_to_value(pushover_notify_onsnatch)
-        sickbeard.PUSHOVER_NOTIFY_ONDOWNLOAD = config.checkbox_to_value(pushover_notify_ondownload)
-        sickbeard.PUSHOVER_USERKEY = pushover_userkey
-
-        sickbeard.USE_BOXCAR = config.checkbox_to_value(use_boxcar)
-        sickbeard.BOXCAR_NOTIFY_ONSNATCH = config.checkbox_to_value(boxcar_notify_onsnatch)
-        sickbeard.BOXCAR_NOTIFY_ONDOWNLOAD = config.checkbox_to_value(boxcar_notify_ondownload)
-        sickbeard.BOXCAR_USERNAME = boxcar_username
-
-        sickbeard.USE_NMA = config.checkbox_to_value(use_nma)
-        sickbeard.NMA_NOTIFY_ONSNATCH = config.checkbox_to_value(nma_notify_onsnatch)
-        sickbeard.NMA_NOTIFY_ONDOWNLOAD = config.checkbox_to_value(nma_notify_ondownload)
-        sickbeard.NMA_API = nma_api
-        sickbeard.NMA_PRIORITY = nma_priority
-
-        # Online
-        sickbeard.USE_TWITTER = config.checkbox_to_value(use_twitter)
-        sickbeard.TWITTER_NOTIFY_ONSNATCH = config.checkbox_to_value(twitter_notify_onsnatch)
-        sickbeard.TWITTER_NOTIFY_ONDOWNLOAD = config.checkbox_to_value(twitter_notify_ondownload)
-
-        sickbeard.USE_TRAKT = config.checkbox_to_value(use_trakt)
-        sickbeard.TRAKT_USERNAME = trakt_username
-        sickbeard.TRAKT_PASSWORD = trakt_password
-        sickbeard.TRAKT_API = trakt_api
-
-        sickbeard.save_config()
-
-        if len(results) > 0:
-            for x in results:
-                logger.log(x, logger.ERROR)
-            ui.notifications.error('Error(s) Saving Configuration',
-                        '<br />\n'.join(results))
-        else:
-            ui.notifications.message('Configuration Saved', ek.ek(os.path.join, sickbeard.CONFIG_FILE))
-
-        redirect("/config/notifications/")
-
-
-class ConfigHidden:
-
-    @cherrypy.expose
-    def index(self):
-
-        t = PageTemplate(file="config_hidden.tmpl")
-        t.submenu = ConfigMenu
-        return _munge(t)
-
-    @cherrypy.expose
-    def saveHidden(self, anon_redirect=None, git_path=None, extra_scripts=None, create_missing_show_dirs=None, add_shows_wo_dir=None):
-
-        results = []
-
-        sickbeard.ANON_REDIRECT = anon_redirect
-        sickbeard.GIT_PATH = git_path
-        sickbeard.EXTRA_SCRIPTS = [x.strip() for x in extra_scripts.split('|') if x.strip()]
-        sickbeard.CREATE_MISSING_SHOW_DIRS = config.checkbox_to_value(create_missing_show_dirs)
-        sickbeard.ADD_SHOWS_WO_DIR = config.checkbox_to_value(add_shows_wo_dir)
-
-        sickbeard.save_config()
-
-        if len(results) > 0:
-            for x in results:
-                logger.log(x, logger.ERROR)
-            ui.notifications.error('Error(s) Saving Configuration',
-                        '<br />\n'.join(results))
-        else:
-            ui.notifications.message('Configuration Saved', ek.ek(os.path.join, sickbeard.CONFIG_FILE))
-
-        redirect("/config/hidden/")
-
-    @cherrypy.expose
-    def sbEnded(self, username=None):
-        cherrypy.response.headers['Cache-Control'] = "max-age=0,no-cache,no-store"
-
-        ltvdb_api_parms = sickbeard.TVDB_API_PARMS.copy()
-        t = tvdb_api.Tvdb(**ltvdb_api_parms)
-
-        results = []
-        errMatch = []
-        changeState = []
-
-        myDB = db.DBConnection()
-        sql_result = myDB.select("SELECT tvdb_id,show_name,status FROM tv_shows WHERE status != 'Continuing' ORDER BY show_id DESC LIMIT 400")
-        myDB.connection.close()
-
-        if (len(sql_result)) > 1:
-            logger.log(u"There were " + str(len(sql_result)) + " shows in your database that need checking (limited to 400).", logger.MESSAGE)
-            results.append("There were <b>" + str(len(sql_result)) + "</b> shows in your database that need checking (limited to 400).<br>")
-        else:
-            logger.log(u"There were no shows that needed to be checked at this time.", logger.MESSAGE)
-            results.append("There were no shows that needed to be checked at this time.<br>")
-
-        for ended_show in sql_result:
-
-            tvdb_id = ended_show['tvdb_id']
-            show_name = ended_show['show_name']
-            status = ended_show['status']
-
-            try:
-                show = t[show_name]
-            except:
-                logger.log(u"Issue found when looking up \"%s\"" % (show_name), logger.ERROR)
-                continue
-
-            logger.log(u"Checking \"%s\" with local status \"%s\" against thetvdb" % (show_name, status), logger.MESSAGE)
-
-            show_id = show['id']
-            if int(tvdb_id) != int(show_id):
-                logger.log("Warning: Issue matching \"%s\" on tvdb. Got \"%s\" and \"%s\"" % (show_name, tvdb_id, show_id), logger.ERROR)
-                errMatch.append("<tr><td class='tvShow'><a target='_blank' href='%s/home/displayShow?show=%s'>%s</a></td><td>%s</td><td>%s</td>" % (sickbeard.WEB_ROOT, tvdb_id, show_name, tvdb_id, show_id))
-            else:
-                show_status = show['status']
-
-                if not show_status:
-                    show_status = ""
-
-                if show_status != status:
-                    changeState.append("<tr><td class='tvShow'><a target='_blank' href='%s/home/displayShow?show=%s'>%s</a></td><td>%s</td><td>%s</td>" % (sickbeard.WEB_ROOT, tvdb_id, show_name, status, show_status))
-
-            show.clear()  # needed to free up memory since python's garbage collection would keep this around
-
-        if len(errMatch):
-            errMatch.insert(0, "<br>These shows need to be removed then added back to Sick Beard to correct their TVDBID.<br><table class='tablesorter'><thead><tr><th>show name</th><th>local tvdbid</th><th>remote tvdbid</th></tr></thead>")
-            errMatch.append("</table>")
-            results += errMatch
-
-        if len(changeState):
-            changeState.insert(0, "<br>These shows need to have 'force full update' ran on them to correct their status.<br><table class='tablesorter'><thead><tr><th>show name</th><th>local status</th><th>remote status</th></tr></thead>")
-            changeState.append("</table>")
-            results += changeState
-
-        return results
-
-
-class Config:
-
-    @cherrypy.expose
-    def index(self):
-
-        t = PageTemplate(file="config.tmpl")
-        t.submenu = ConfigMenu
-        return _munge(t)
-
-    general = ConfigGeneral()
-
-    search = ConfigSearch()
-
-    postProcessing = ConfigPostProcessing()
-
-    providers = ConfigProviders()
-
-    notifications = ConfigNotifications()
-
-    hidden = ConfigHidden()
-
-
-def haveXBMC():
-    return sickbeard.USE_XBMC and sickbeard.XBMC_UPDATE_LIBRARY
-
-
-def havePLEX():
-    return sickbeard.USE_PLEX and sickbeard.PLEX_UPDATE_LIBRARY
-
-
-def HomeMenu():
-    return [
-        { 'title': 'Add Shows',              'path': 'home/addShows/',                                          },
-        { 'title': 'Manual Post-Processing', 'path': 'home/postprocess/'                                        },
-        { 'title': 'Update XBMC',            'path': 'home/updateXBMC/', 'requires': haveXBMC                   },
-        { 'title': 'Update Plex',            'path': 'home/updatePLEX/', 'requires': havePLEX                   },
-        { 'title': 'Restart',                'path': 'home/restart/?pid=' + str(sickbeard.PID), 'confirm': True   },
-        { 'title': 'Shutdown',               'path': 'home/shutdown/?pid=' + str(sickbeard.PID), 'confirm': True  },
-    ]
-
-
-class HomePostProcess:
-
-    @cherrypy.expose
-    def index(self):
-
-        t = PageTemplate(file="home_postprocess.tmpl")
-        t.submenu = HomeMenu()
-        return _munge(t)
-
-    @cherrypy.expose
-    def processEpisode(self, dir=None, nzbName=None, method=None, jobName=None, quiet=None, *args, **kwargs):
-
-        if not dir:
-            redirect("/home/postprocess/")
-        else:
-            pp_options = {}
-            for key, value in kwargs.iteritems():
-                if value == 'on':
-                    value = True
-                pp_options[key] = value
-
-            result = processTV.processDir(dir, nzbName, method=method, pp_options=pp_options)
-            if quiet != None and int(quiet) == 1:
-                return result
-
-            result = result.replace("\n", "<br />\n")
-            return _genericMessage("Postprocessing results", result)
-
-
-class NewHomeAddShows:
-
-    @cherrypy.expose
-    def index(self):
-
-        t = PageTemplate(file="home_addShows.tmpl")
-        t.submenu = HomeMenu()
-        return _munge(t)
-
-    @cherrypy.expose
-    def getTVDBLanguages(self):
-        result = tvdb_api.Tvdb().config['valid_languages']
-
-        # Make sure list is sorted alphabetically but 'en' is in front
-        if 'en' in result:
-            del result[result.index('en')]
-        result.sort()
-        result.insert(0, 'en')
-
-        return json.dumps({'results': result})
-
-    @cherrypy.expose
-    def sanitizeFileName(self, name):
-        return helpers.sanitizeFileName(name)
-
-    @cherrypy.expose
-    def searchTVDBForShowName(self, name, lang="en"):
-        if not lang or lang == 'null':
-                lang = "en"
-
-        baseURL = "http://thetvdb.com/api/GetSeries.php?"
-        nameUTF8 = name.encode('utf-8')
-
-        logger.log(u"Trying to find Show on thetvdb.com with: " + nameUTF8.decode('utf-8'), logger.DEBUG)
-
-        # Use each word in the show's name as a possible search term
-        keywords = nameUTF8.split(' ')
-
-        # Insert the whole show's name as the first search term so best results are first
-        # ex: keywords = ['Some Show Name', 'Some', 'Show', 'Name']
-        if len(keywords) > 1:
-            keywords.insert(0, nameUTF8)
-
-        # Query the TVDB for each search term and build the list of results
-        results = []
-
-        for searchTerm in keywords:
-            params = {'seriesname': searchTerm,
-                  'language': lang}
-
-            finalURL = baseURL + urllib.urlencode(params)
-
-            logger.log(u"Searching for Show with searchterm: \'" + searchTerm.decode('utf-8') + u"\' on URL " + finalURL, logger.DEBUG)
-            urlData = helpers.getURL(finalURL)
-
-            if urlData is None:
-                # When urlData is None, trouble connecting to TVDB, don't try the rest of the keywords
-                logger.log(u"Unable to get URL: " + finalURL, logger.ERROR)
-                break
-            else:
-                try:
-                    seriesXML = etree.ElementTree(etree.XML(urlData))
-                    series = seriesXML.getiterator('Series')
-
-                except Exception, e:
-                    # use finalURL in log, because urlData can be too much information
-                    logger.log(u"Unable to parse XML for some reason: " + ex(e) + " from XML: " + finalURL, logger.ERROR)
-                    series = ''
-
-                # add each result to our list
-                for curSeries in series:
-                    tvdb_id = int(curSeries.findtext('seriesid'))
-
-                    # don't add duplicates
-                    if tvdb_id in [x[0] for x in results]:
-                        continue
-
-                    results.append((tvdb_id, curSeries.findtext('SeriesName'), curSeries.findtext('FirstAired')))
-
-        lang_id = tvdb_api.Tvdb().config['langabbv_to_id'][lang]
-
-        return json.dumps({'results': results, 'langid': lang_id})
-
-    @cherrypy.expose
-    def massAddTable(self, rootDir=None):
-        t = PageTemplate(file="home_massAddTable.tmpl")
-        t.submenu = HomeMenu()
-
-        myDB = db.DBConnection()
-
-        if not rootDir:
-            return "No folders selected."
-        elif type(rootDir) != list:
-            root_dirs = [rootDir]
-        else:
-            root_dirs = rootDir
-
-        root_dirs = [urllib.unquote_plus(x) for x in root_dirs]
-
-        if sickbeard.ROOT_DIRS:
-            default_index = int(sickbeard.ROOT_DIRS.split('|')[0])
-        else:
-            default_index = 0
-
-        if len(root_dirs) > default_index:
-            tmp = root_dirs[default_index]
-            if tmp in root_dirs:
-                root_dirs.remove(tmp)
-                root_dirs = [tmp] + root_dirs
-
-        dir_list = []
-
-        for root_dir in root_dirs:
-            try:
-                file_list = ek.ek(os.listdir, root_dir)
-            except:
-                continue
-
-            for cur_file in file_list:
-
-                cur_path = ek.ek(os.path.normpath, ek.ek(os.path.join, root_dir, cur_file))
-                if not ek.ek(os.path.isdir, cur_path):
-                    continue
-
-                cur_dir = {
-                           'dir': cur_path,
-                           'display_dir': '<b>' + ek.ek(os.path.dirname, cur_path) + os.sep + '</b>' + ek.ek(os.path.basename, cur_path),
-                           }
-
-                # see if the folder is in XBMC already
-                dirResults = myDB.select("SELECT * FROM tv_shows WHERE location = ?", [cur_path])
-
-                if dirResults:
-                    cur_dir['added_already'] = True
-                else:
-                    cur_dir['added_already'] = False
-
-                dir_list.append(cur_dir)
-
-                tvdb_id = ''
-                show_name = ''
-                for cur_provider in sickbeard.metadata_provider_dict.values():
-                    (tvdb_id, show_name) = cur_provider.retrieveShowMetadata(cur_path)
-                    if tvdb_id and show_name:
-                        break
-
-                cur_dir['existing_info'] = (tvdb_id, show_name)
-
-                if tvdb_id and helpers.findCertainShow(sickbeard.showList, tvdb_id):
-                    cur_dir['added_already'] = True
-
-        t.dirList = dir_list
-
-        return _munge(t)
-
-    @cherrypy.expose
-    def newShow(self, show_to_add=None, other_shows=None):
-        """
-        Display the new show page which collects a tvdb id, folder, and extra options and
-        posts them to addNewShow
-        """
-        t = PageTemplate(file="home_newShow.tmpl")
-        t.submenu = HomeMenu()
-
-        show_dir, tvdb_id, show_name = self.split_extra_show(show_to_add)
-
-        if tvdb_id and show_name:
-            use_provided_info = True
-        else:
-            use_provided_info = False
-
-        # tell the template whether we're giving it show name & TVDB ID
-        t.use_provided_info = use_provided_info
-
-        # use the given show_dir for the tvdb search if available
-        if not show_dir:
-            t.default_show_name = ''
-        elif not show_name:
-            t.default_show_name = ek.ek(os.path.basename, ek.ek(os.path.normpath, show_dir)).replace('.', ' ')
-        else:
-            t.default_show_name = show_name
-
-        # carry a list of other dirs if given
-        if not other_shows:
-            other_shows = []
-        elif type(other_shows) != list:
-            other_shows = [other_shows]
-
-        if use_provided_info:
-            t.provided_tvdb_id = tvdb_id
-            t.provided_tvdb_name = show_name
-
-        t.provided_show_dir = show_dir
-        t.other_shows = other_shows
-
-        return _munge(t)
-
-    @cherrypy.expose
-    def addNewShow(self, whichSeries=None, tvdbLang="en", rootDir=None, defaultStatus=None,
-                   anyQualities=None, bestQualities=None, flatten_folders=None, fullShowPath=None,
-                   other_shows=None, skipShow=None):
-        """
-        Receive tvdb id, dir, and other options and create a show from them. If extra show dirs are
-        provided then it forwards back to newShow, if not it goes to /home.
-        """
-
-        # grab our list of other dirs if given
-        if not other_shows:
-            other_shows = []
-        elif type(other_shows) != list:
-            other_shows = [other_shows]
-
-        def finishAddShow():
-            # if there are no extra shows then go home
-            if not other_shows:
-                redirect("/home/")
-
-            # peel off the next one
-            next_show_dir = other_shows[0]
-            rest_of_show_dirs = other_shows[1:]
-
-            # go to add the next show
-            return self.newShow(next_show_dir, rest_of_show_dirs)
-
-        # if we're skipping then behave accordingly
-        if skipShow:
-            return finishAddShow()
-
-        # sanity check on our inputs
-        if (not rootDir and not fullShowPath) or not whichSeries:
-            return "Missing params, no tvdb id or folder:" + repr(whichSeries) + " and " + repr(rootDir) + "/" + repr(fullShowPath)
-
-        # figure out what show we're adding and where
-        series_pieces = whichSeries.partition('|')
-        if len(series_pieces) < 3:
-            return "Error with show selection."
-
-        tvdb_id = int(series_pieces[0])
-        show_name = series_pieces[2]
-
-        # use the whole path if it's given, or else append the show name to the root dir to get the full show path
-        if fullShowPath:
-            show_dir = ek.ek(os.path.normpath, fullShowPath)
-        else:
-            show_dir = ek.ek(os.path.join, rootDir, helpers.sanitizeFileName(show_name))
-
-        # blanket policy - if the dir exists you should have used "add existing show" numbnuts
-        if ek.ek(os.path.isdir, show_dir) and not fullShowPath:
-            ui.notifications.error("Unable to add show", "Folder " + show_dir + " exists already")
-            redirect("/home/addShows/existingShows/")
-
-        # don't create show dir if config says not to
-        if sickbeard.ADD_SHOWS_WO_DIR:
-            logger.log(u"Skipping initial creation of " + show_dir + " due to config.ini setting")
-        else:
-            dir_exists = helpers.makeDir(show_dir)
-            if not dir_exists:
-                logger.log(u"Unable to create the folder " + show_dir + ", can't add the show", logger.ERROR)
-                ui.notifications.error("Unable to add show", "Unable to create the folder " + show_dir + ", can't add the show")
-                redirect("/home/")
-            else:
-                helpers.chmodAsParent(show_dir)
-
-        # prepare the inputs for passing along
-        flatten_folders = config.checkbox_to_value(flatten_folders)
-
-        if not anyQualities:
-            anyQualities = []
-        if not bestQualities:
-            bestQualities = []
-        if type(anyQualities) != list:
-            anyQualities = [anyQualities]
-        if type(bestQualities) != list:
-            bestQualities = [bestQualities]
-        newQuality = Quality.combineQualities(map(int, anyQualities), map(int, bestQualities))
-
-        # add the show
-        sickbeard.showQueueScheduler.action.addShow(tvdb_id, show_dir, int(defaultStatus), newQuality, flatten_folders, tvdbLang)  # @UndefinedVariable
-        ui.notifications.message('Show added', 'Adding the specified show into ' + show_dir)
-
-        return finishAddShow()
-
-    @cherrypy.expose
-    def existingShows(self):
-        """
-        Prints out the page to add existing shows from a root dir
-        """
-        t = PageTemplate(file="home_addExistingShow.tmpl")
-        t.submenu = HomeMenu()
-
-        return _munge(t)
-
-    def split_extra_show(self, extra_show):
-        if not extra_show:
-            return (None, None, None)
-        split_vals = extra_show.split('|')
-        if len(split_vals) < 3:
-            return (extra_show, None, None)
-        show_dir = split_vals[0]
-        tvdb_id = split_vals[1]
-        show_name = '|'.join(split_vals[2:])
-
-        return (show_dir, tvdb_id, show_name)
-
-    @cherrypy.expose
-    def addExistingShows(self, shows_to_add=None, promptForSettings=None):
-        """
-        Receives a dir list and add them. Adds the ones with given TVDB IDs first, then forwards
-        along to the newShow page.
-        """
-
-        # grab a list of other shows to add, if provided
-        if not shows_to_add:
-            shows_to_add = []
-        elif type(shows_to_add) != list:
-            shows_to_add = [shows_to_add]
-
-        shows_to_add = [urllib.unquote_plus(x) for x in shows_to_add]
-
-        promptForSettings = config.checkbox_to_value(promptForSettings)
-
-        tvdb_id_given = []
-        dirs_only = []
-        # separate all the ones with TVDB IDs
-        for cur_dir in shows_to_add:
-            if not '|' in cur_dir:
-                dirs_only.append(cur_dir)
-            else:
-                show_dir, tvdb_id, show_name = self.split_extra_show(cur_dir)
-                if not show_dir or not tvdb_id or not show_name:
-                    continue
-                tvdb_id_given.append((show_dir, int(tvdb_id), show_name))
-
-        # if they want me to prompt for settings then I will just carry on to the newShow page
-        if promptForSettings and shows_to_add:
-            return self.newShow(shows_to_add[0], shows_to_add[1:])
-
-        # if they don't want me to prompt for settings then I can just add all the nfo shows now
-        num_added = 0
-        for cur_show in tvdb_id_given:
-            show_dir, tvdb_id, show_name = cur_show
-
-            # add the show
-            sickbeard.showQueueScheduler.action.addShow(tvdb_id, show_dir, SKIPPED, sickbeard.QUALITY_DEFAULT, sickbeard.FLATTEN_FOLDERS_DEFAULT)  # @UndefinedVariable
-            num_added += 1
-
-        if num_added:
-            ui.notifications.message("Shows Added", "Automatically added " + str(num_added) + " from their existing metadata files")
-
-        # if we're done then go home
-        if not dirs_only:
-            redirect("/home/")
-
-        # for the remaining shows we need to prompt for each one, so forward this on to the newShow page
-        return self.newShow(dirs_only[0], dirs_only[1:])
-
-
-ErrorLogsMenu = [
-    { 'title': 'Clear Errors', 'path': 'errorlogs/clearerrors/' },
-    #{ 'title': 'View Log',  'path': 'errorlogs/viewlog'  },
-]
-
-
-class ErrorLogs:
-
-    @cherrypy.expose
-    def index(self):
-
-        t = PageTemplate(file="errorlogs.tmpl")
-        t.submenu = ErrorLogsMenu
-
-        return _munge(t)
-
-    @cherrypy.expose
-    def clearerrors(self):
-        classes.ErrorViewer.clear()
-        redirect("/errorlogs/")
-
-    @cherrypy.expose
-    def viewlog(self, minLevel=logger.MESSAGE, maxLines=500):
-
-        t = PageTemplate(file="viewlogs.tmpl")
-        t.submenu = ErrorLogsMenu
-
-        minLevel = int(minLevel)
-
-        data = []
-        if os.path.isfile(logger.sb_log_instance.log_file_path):
-            with ek.ek(open, logger.sb_log_instance.log_file_path) as f:
-                data = f.readlines()
-
-        regex = "^(\d\d\d\d)\-(\d\d)\-(\d\d)\s*(\d\d)\:(\d\d):(\d\d)\s*([A-Z]+)\s*(.+?)\s*\:\:\s*(.*)$"
-
-        finalData = []
-
-        numLines = 0
-        lastLine = False
-        numToShow = min(maxLines, len(data))
-
-        for x in reversed(data):
-
-            x = x.decode('utf-8')
-            match = re.match(regex, x)
-
-            if match:
-                level = match.group(7)
-                if level not in logger.reverseNames:
-                    lastLine = False
-                    continue
-
-                if logger.reverseNames[level] >= minLevel:
-                    lastLine = True
-                    finalData.append(x)
-                else:
-                    lastLine = False
-                    continue
-
-            elif lastLine:
-                finalData.append("AA" + x)
-
-            numLines += 1
-
-            if numLines >= numToShow:
-                break
-
-        result = "".join(finalData)
-
-        t.logLines = result
-        t.minLevel = minLevel
-
-        return _munge(t)
-
-
-class Home:
-
-    @cherrypy.expose
-    def is_alive(self, *args, **kwargs):
-        if 'callback' in kwargs and '_' in kwargs:
-            callback, _ = kwargs['callback'], kwargs['_']
-        else:
-            return "Error: Unsupported Request. Send jsonp request with 'callback' variable in the query stiring."
-        cherrypy.response.headers['Cache-Control'] = "max-age=0,no-cache,no-store"
-        cherrypy.response.headers['Content-Type'] = 'text/javascript'
-        cherrypy.response.headers['Access-Control-Allow-Origin'] = '*'
-        cherrypy.response.headers['Access-Control-Allow-Headers'] = 'x-requested-with'
-
-        if sickbeard.started:
-            return callback + '(' + json.dumps({"msg": str(sickbeard.PID)}) + ');'
-        else:
-            return callback + '(' + json.dumps({"msg": "nope"}) + ');'
-
-    @cherrypy.expose
-    def index(self):
-
-        t = PageTemplate(file="home.tmpl")
-        t.submenu = HomeMenu()
-        return _munge(t)
-
-    addShows = NewHomeAddShows()
-
-    postprocess = HomePostProcess()
-
-    @cherrypy.expose
-    def testSABnzbd(self, host=None, username=None, password=None, apikey=None):
-
-        host = config.clean_url(host)
-
-        connection, accesMsg = sab.getSabAccesMethod(host, username, password, apikey)
-        if connection:
-            authed, authMsg = sab.testAuthentication(host, username, password, apikey)  # @UnusedVariable
-            if authed:
-                return "Success. Connected and authenticated"
-            else:
-                return "Authentication failed. SABnzbd expects '" + accesMsg + "' as authentication method"
-        else:
-            return "Unable to connect to host"
-
-    @cherrypy.expose
-    def testGrowl(self, host=None, password=None):
-        cherrypy.response.headers['Cache-Control'] = "max-age=0,no-cache,no-store"
-
-        host = config.clean_host(host, default_port=23053)
-
-        result = notifiers.growl_notifier.test_notify(host, password)
-        if password == None or password == '':
-            pw_append = ''
-        else:
-            pw_append = " with password: " + password
-
-        if result:
-            return "Registered and Tested growl successfully " + urllib.unquote_plus(host) + pw_append
-        else:
-            return "Registration and Testing of growl failed " + urllib.unquote_plus(host) + pw_append
-
-    @cherrypy.expose
-    def testProwl(self, prowl_api=None, prowl_priority=0):
-        cherrypy.response.headers['Cache-Control'] = "max-age=0,no-cache,no-store"
-
-        result = notifiers.prowl_notifier.test_notify(prowl_api, prowl_priority)
-        if result:
-            return "Test prowl notice sent successfully"
-        else:
-            return "Test prowl notice failed"
-
-    @cherrypy.expose
-    def testBoxcar(self, username=None):
-        cherrypy.response.headers['Cache-Control'] = "max-age=0,no-cache,no-store"
-
-        result = notifiers.boxcar_notifier.test_notify(username)
-        if result:
-            return "Boxcar notification succeeded. Check your Boxcar clients to make sure it worked"
-        else:
-            return "Error sending Boxcar notification"
-
-    @cherrypy.expose
-    def testPushover(self, userKey=None):
-        cherrypy.response.headers['Cache-Control'] = "max-age=0,no-cache,no-store"
-
-        result = notifiers.pushover_notifier.test_notify(userKey)
-        if result:
-            return "Pushover notification succeeded. Check your Pushover clients to make sure it worked"
-        else:
-            return "Error sending Pushover notification"
-
-    @cherrypy.expose
-    def twitterStep1(self):
-        cherrypy.response.headers['Cache-Control'] = "max-age=0,no-cache,no-store"
-
-        return notifiers.twitter_notifier._get_authorization()
-
-    @cherrypy.expose
-    def twitterStep2(self, key):
-        cherrypy.response.headers['Cache-Control'] = "max-age=0,no-cache,no-store"
-
-        result = notifiers.twitter_notifier._get_credentials(key)
-        logger.log(u"result: " + str(result))
-        if result:
-            return "Key verification successful"
-        else:
-            return "Unable to verify key"
-
-    @cherrypy.expose
-    def testTwitter(self):
-        cherrypy.response.headers['Cache-Control'] = "max-age=0,no-cache,no-store"
-
-        result = notifiers.twitter_notifier.test_notify()
-        if result:
-            return "Tweet successful, check your twitter to make sure it worked"
-        else:
-            return "Error sending Tweet"
-
-    @cherrypy.expose
-    def testXBMC(self, host=None, username=None, password=None):
-        cherrypy.response.headers['Cache-Control'] = "max-age=0,no-cache,no-store"
-
-        host = config.clean_hosts(host)
-        finalResult = ''
-
-        for curHost in [x.strip() for x in host.split(",")]:
-            curResult = notifiers.xbmc_notifier.test_notify(urllib.unquote_plus(curHost), username, password)
-            if len(curResult.split(":")) > 2 and 'OK' in curResult.split(":")[2]:
-                finalResult += "Test XBMC notice sent successfully to " + urllib.unquote_plus(curHost)
-            else:
-                finalResult += "Test XBMC notice failed to " + urllib.unquote_plus(curHost)
-            finalResult += "<br />\n"
-
-        return finalResult
-
-    @cherrypy.expose
-    def testPLEX(self, host=None, username=None, password=None):
-        cherrypy.response.headers['Cache-Control'] = "max-age=0,no-cache,no-store"
-
-        host = config.clean_hosts(host)
-        finalResult = ''
-
-        for curHost in [x.strip() for x in host.split(",")]:
-            curResult = notifiers.plex_notifier.test_notify(urllib.unquote_plus(curHost), username, password)
-            if len(curResult.split(":")) > 2 and 'OK' in curResult.split(":")[2]:
-                finalResult += "Test Plex notice sent successfully to " + urllib.unquote_plus(curHost)
-            else:
-                finalResult += "Test Plex notice failed to " + urllib.unquote_plus(curHost)
-            finalResult += "<br />\n"
-
-        return finalResult
-
-    @cherrypy.expose
-    def testLibnotify(self):
-        cherrypy.response.headers['Cache-Control'] = "max-age=0,no-cache,no-store"
-
-        if notifiers.libnotify_notifier.test_notify():
-            return "Tried sending desktop notification via libnotify"
-        else:
-            return notifiers.libnotify.diagnose()
-
-    @cherrypy.expose
-    def testNMJ(self, host=None, database=None, mount=None):
-        cherrypy.response.headers['Cache-Control'] = "max-age=0,no-cache,no-store"
-
-        host = config.clean_host(host)
-        result = notifiers.nmj_notifier.test_notify(urllib.unquote_plus(host), database, mount)
-        if result:
-            return "Successfully started the scan update for NMJ"
-        else:
-            return "Failed to start the scan update for NMJ"
-
-    @cherrypy.expose
-    def settingsNMJ(self, host=None):
-        cherrypy.response.headers['Cache-Control'] = "max-age=0,no-cache,no-store"
-
-        host = config.clean_host(host)
-        result = notifiers.nmj_notifier.notify_settings(urllib.unquote_plus(host))
-        if result:
-            return '{"message": "Got settings from %(host)s", "database": "%(database)s", "mount": "%(mount)s"}' % {"host": host, "database": sickbeard.NMJ_DATABASE, "mount": sickbeard.NMJ_MOUNT}
-        else:
-            return '{"message": "Failed! Make sure your Popcorn is on and NMJ is running. (see Log & Errors -> Debug for detailed info)", "database": "", "mount": ""}'
-
-    @cherrypy.expose
-    def testNMJv2(self, host=None):
-        cherrypy.response.headers['Cache-Control'] = "max-age=0,no-cache,no-store"
-
-        host = config.clean_host(host)
-        result = notifiers.nmjv2_notifier.test_notify(urllib.unquote_plus(host))
-        if result:
-            return "Successfully started the scan update for NMJv2"
-        else:
-            return "Failed to start the scan update for NMJv2"
-
-    @cherrypy.expose
-    def settingsNMJv2(self, host=None, dbloc=None, instance=None):
-        cherrypy.response.headers['Cache-Control'] = "max-age=0,no-cache,no-store"
-
-        host = config.clean_host(host)
-        result = notifiers.nmjv2_notifier.notify_settings(urllib.unquote_plus(host), dbloc, instance)
-        if result:
-            return '{"message": "NMJv2 Database found at: %(host)s", "database": "%(database)s"}' % {"host": host, "database": sickbeard.NMJv2_DATABASE}
-        else:
-            return '{"message": "Unable to find NMJv2 Database at location: %(dbloc)s. Is the right location selected and PCH running?", "database": ""}' % {"dbloc": dbloc}
-
-    @cherrypy.expose
-    def testTrakt(self, api=None, username=None, password=None):
-        cherrypy.response.headers['Cache-Control'] = "max-age=0,no-cache,no-store"
-
-        result = notifiers.trakt_notifier.test_notify(api, username, password)
-        if result:
-            return "Test notice sent successfully to Trakt"
-        else:
-            return "Test notice failed to Trakt"
-
-    @cherrypy.expose
-    def testNMA(self, nma_api=None, nma_priority=0):
-        cherrypy.response.headers['Cache-Control'] = "max-age=0,no-cache,no-store"
-
-        result = notifiers.nma_notifier.test_notify(nma_api, nma_priority)
-        if result:
-            return "Test NMA notice sent successfully"
-        else:
-            return "Test NMA notice failed"
-
-    @cherrypy.expose
-    def shutdown(self, pid=None):
-
-        if str(pid) != str(sickbeard.PID):
-            redirect("/home/")
-
-        threading.Timer(2, sickbeard.invoke_shutdown).start()
-
-        title = "Shutting down"
-        message = "Sick Beard is shutting down..."
-
-        return _genericMessage(title, message)
-
-    @cherrypy.expose
-    def restart(self, pid=None):
-
-        if str(pid) != str(sickbeard.PID):
-            redirect("/home/")
-
-        t = PageTemplate(file="restart.tmpl")
-        t.submenu = HomeMenu()
-
-        # do a soft restart
-        threading.Timer(2, sickbeard.invoke_restart, [False]).start()
-
-        return _munge(t)
-
-    @cherrypy.expose
-    def update(self, pid=None):
-
-        if str(pid) != str(sickbeard.PID):
-            redirect("/home/")
-
-        updated = sickbeard.versionCheckScheduler.action.update()  # @UndefinedVariable
-
-        if updated:
-            # do a hard restart
-            threading.Timer(2, sickbeard.invoke_restart, [False]).start()
-            t = PageTemplate(file="restart_bare.tmpl")
-            return _munge(t)
-        else:
-            return _genericMessage("Update Failed", "Update wasn't successful, not restarting. Check your log for more information.")
-
-    @cherrypy.expose
-    def displayShow(self, show=None):
-
-        if show == None:
-            return _genericMessage("Error", "Invalid show ID")
-        else:
-            showObj = sickbeard.helpers.findCertainShow(sickbeard.showList, int(show))
-
-            if showObj == None:
-                return _genericMessage("Error", "Show not in show list")
-
-        myDB = db.DBConnection()
-
-        seasonResults = myDB.select(
-            "SELECT DISTINCT season FROM tv_episodes WHERE showid = ? ORDER BY season desc",
-            [showObj.tvdbid]
-        )
-
-        sqlResults = myDB.select(
-            "SELECT * FROM tv_episodes WHERE showid = ? ORDER BY season DESC, episode DESC",
-            [showObj.tvdbid]
-        )
-
-        t = PageTemplate(file="displayShow.tmpl")
-        t.submenu = [ { 'title': 'Edit', 'path': 'home/editShow?show=%d' % showObj.tvdbid } ]
-
-        try:
-            t.showLoc = (showObj.location, True)
-        except sickbeard.exceptions.ShowDirNotFoundException:
-            t.showLoc = (showObj._location, False)
-
-        show_message = ''
-
-        if sickbeard.showQueueScheduler.action.isBeingAdded(showObj):  # @UndefinedVariable
-            show_message = 'This show is in the process of being downloaded from theTVDB.com - the info below is incomplete.'
-
-        elif sickbeard.showQueueScheduler.action.isBeingUpdated(showObj):  # @UndefinedVariable
-            show_message = 'The information below is in the process of being updated.'
-
-        elif sickbeard.showQueueScheduler.action.isBeingRefreshed(showObj):  # @UndefinedVariable
-            show_message = 'The episodes below are currently being refreshed from disk'
-
-        elif sickbeard.showQueueScheduler.action.isInRefreshQueue(showObj):  # @UndefinedVariable
-            show_message = 'This show is queued to be refreshed.'
-
-        elif sickbeard.showQueueScheduler.action.isInUpdateQueue(showObj):  # @UndefinedVariable
-            show_message = 'This show is queued and awaiting an update.'
-
-        if not sickbeard.showQueueScheduler.action.isBeingAdded(showObj):  # @UndefinedVariable
-            if not sickbeard.showQueueScheduler.action.isBeingUpdated(showObj):  # @UndefinedVariable
-                t.submenu.append({ 'title': 'Delete',               'path': 'home/deleteShow?show=%d' % showObj.tvdbid, 'confirm': True })
-                t.submenu.append({ 'title': 'Re-scan files',        'path': 'home/refreshShow?show=%d' % showObj.tvdbid })
-                t.submenu.append({ 'title': 'Force Full Update',    'path': 'home/updateShow?show=%d&amp;force=1' % showObj.tvdbid })
-                t.submenu.append({ 'title': 'Update show in XBMC',  'path': 'home/updateXBMC?showName=%s' % urllib.quote_plus(showObj.name.encode('utf-8')), 'requires': haveXBMC })
-                t.submenu.append({ 'title': 'Preview Rename',       'path': 'home/testRename?show=%d' % showObj.tvdbid })
-
-        t.show = showObj
-        t.sqlResults = sqlResults
-        t.seasonResults = seasonResults
-        t.show_message = show_message
-
-        epCounts = {}
-        epCats = {}
-        epCounts[Overview.SKIPPED] = 0
-        epCounts[Overview.WANTED] = 0
-        epCounts[Overview.QUAL] = 0
-        epCounts[Overview.GOOD] = 0
-        epCounts[Overview.UNAIRED] = 0
-        epCounts[Overview.SNATCHED] = 0
-
-        for curResult in sqlResults:
-
-            curEpCat = showObj.getOverview(int(curResult["status"]))
-            epCats[str(curResult["season"]) + "x" + str(curResult["episode"])] = curEpCat
-            epCounts[curEpCat] += 1
-
-        def titler(x):
-            if not x:
-                return x
-            if x.lower().startswith('a '):
-                    x = x[2:]
-            elif x.lower().startswith('the '):
-                    x = x[4:]
-            return x
-        t.sortedShowList = sorted(sickbeard.showList, lambda x, y: cmp(titler(x.name), titler(y.name)))
-
-        t.epCounts = epCounts
-        t.epCats = epCats
-
-        return _munge(t)
-
-    @cherrypy.expose
-    def plotDetails(self, show, season, episode):
-        result = db.DBConnection().action("SELECT description FROM tv_episodes WHERE showid = ? AND season = ? AND episode = ?", (show, season, episode)).fetchone()
-        return result['description'] if result else 'Episode not found.'
-
-    @cherrypy.expose
-    def editShow(self, show=None, location=None, anyQualities=[], bestQualities=[], flatten_folders=None, paused=None, directCall=False, air_by_date=None, tvdbLang=None, rls_ignore_words=None, rls_require_words=None):
-
-        if show == None:
-            errString = "Invalid show ID: " + str(show)
-            if directCall:
-                return [errString]
-            else:
-                return _genericMessage("Error", errString)
-
-        showObj = sickbeard.helpers.findCertainShow(sickbeard.showList, int(show))
-
-        if showObj == None:
-            errString = "Unable to find the specified show: " + str(show)
-            if directCall:
-                return [errString]
-            else:
-                return _genericMessage("Error", errString)
-
-        if not location and not anyQualities and not bestQualities and not flatten_folders:
-
-            t = PageTemplate(file="editShow.tmpl")
-            t.submenu = HomeMenu()
-            with showObj.lock:
-                t.show = showObj
-
-            return _munge(t)
-
-        flatten_folders = config.checkbox_to_value(flatten_folders)
-        paused = config.checkbox_to_value(paused)
-        air_by_date = config.checkbox_to_value(air_by_date)
-
-        if tvdbLang and tvdbLang in tvdb_api.Tvdb().config['valid_languages']:
-            tvdb_lang = tvdbLang
-        else:
-            tvdb_lang = showObj.lang
-
-        # if we changed the language then kick off an update
-        if tvdb_lang == showObj.lang:
-            do_update = False
-        else:
-            do_update = True
-
-        if type(anyQualities) != list:
-            anyQualities = [anyQualities]
-
-        if type(bestQualities) != list:
-            bestQualities = [bestQualities]
-
-        errors = []
-        with showObj.lock:
-            newQuality = Quality.combineQualities(map(int, anyQualities), map(int, bestQualities))
-            showObj.quality = newQuality
-
-            # reversed for now
-            if bool(showObj.flatten_folders) != bool(flatten_folders):
-                showObj.flatten_folders = flatten_folders
-                try:
-                    sickbeard.showQueueScheduler.action.refreshShow(showObj)  # @UndefinedVariable
-                except exceptions.CantRefreshException, e:
-                    errors.append("Unable to refresh this show: " + ex(e))
-
-            showObj.paused = paused
-
-            # if this routine was called via the mass edit, do not change the options that are not passed
-            if not directCall:
-                showObj.air_by_date = air_by_date
-                showObj.lang = tvdb_lang
-                showObj.rls_ignore_words = rls_ignore_words.strip()
-                showObj.rls_require_words = rls_require_words.strip()
-
-            # if we change location clear the db of episodes, change it, write to db, and rescan
-            if os.path.normpath(showObj._location) != os.path.normpath(location):
-                logger.log(os.path.normpath(showObj._location) + " != " + os.path.normpath(location), logger.DEBUG)
-                if not ek.ek(os.path.isdir, location):
-                    errors.append("New location <tt>%s</tt> does not exist" % location)
-
-                # don't bother if we're going to update anyway
-                elif not do_update:
-                    # change it
-                    try:
-                        showObj.location = location
-                        try:
-                            sickbeard.showQueueScheduler.action.refreshShow(showObj)  # @UndefinedVariable
-                        except exceptions.CantRefreshException, e:
-                            errors.append("Unable to refresh this show:" + ex(e))
-                        # grab updated info from TVDB
-                        #showObj.loadEpisodesFromTVDB()
-                        # rescan the episodes in the new folder
-                    except exceptions.NoNFOException:
-                        errors.append("The folder at <tt>%s</tt> doesn't contain a tvshow.nfo - copy your files to that folder before you change the directory in Sick Beard." % location)
-
-            # save it to the DB
-            showObj.saveToDB()
-
-        # force the update
-        if do_update:
-            try:
-                sickbeard.showQueueScheduler.action.updateShow(showObj, True)  # @UndefinedVariable
-                time.sleep(1)
-            except exceptions.CantUpdateException, e:
-                errors.append("Unable to force an update on the show.")
-
-        if directCall:
-            return errors
-
-        if len(errors) > 0:
-            ui.notifications.error('%d error%s while saving changes:' % (len(errors), "" if len(errors) == 1 else "s"),
-                        '<ul>' + '\n'.join(['<li>%s</li>' % error for error in errors]) + "</ul>")
-
-        redirect("/home/displayShow?show=" + show)
-
-    @cherrypy.expose
-    def deleteShow(self, show=None):
-
-        if show == None:
-            return _genericMessage("Error", "Invalid show ID")
-
-        showObj = sickbeard.helpers.findCertainShow(sickbeard.showList, int(show))
-
-        if showObj == None:
-            return _genericMessage("Error", "Unable to find the specified show")
-
-        if sickbeard.showQueueScheduler.action.isBeingAdded(showObj) or sickbeard.showQueueScheduler.action.isBeingUpdated(showObj):  # @UndefinedVariable
-            return _genericMessage("Error", "Shows can't be deleted while they're being added or updated.")
-
-        showObj.deleteShow()
-
-        ui.notifications.message('<b>%s</b> has been deleted' % showObj.name)
-        redirect("/home/")
-
-    @cherrypy.expose
-    def refreshShow(self, show=None):
-
-        if show == None:
-            return _genericMessage("Error", "Invalid show ID")
-
-        showObj = sickbeard.helpers.findCertainShow(sickbeard.showList, int(show))
-
-        if showObj == None:
-            return _genericMessage("Error", "Unable to find the specified show")
-
-        # force the update from the DB
-        try:
-            sickbeard.showQueueScheduler.action.refreshShow(showObj)  # @UndefinedVariable
-        except exceptions.CantRefreshException, e:
-            ui.notifications.error("Unable to refresh this show.", ex(e))
-
-        time.sleep(3)
-
-        redirect("/home/displayShow?show=" + str(showObj.tvdbid))
-
-    @cherrypy.expose
-    def updateShow(self, show=None, force=0):
-
-        if show == None:
-            return _genericMessage("Error", "Invalid show ID")
-
-        showObj = sickbeard.helpers.findCertainShow(sickbeard.showList, int(show))
-
-        if showObj == None:
-            return _genericMessage("Error", "Unable to find the specified show")
-
-        # force the update
-        try:
-            sickbeard.showQueueScheduler.action.updateShow(showObj, bool(force))  # @UndefinedVariable
-        except exceptions.CantUpdateException, e:
-            ui.notifications.error("Unable to update this show.", ex(e))
-
-        # just give it some time
-        time.sleep(3)
-
-        redirect("/home/displayShow?show=" + str(showObj.tvdbid))
-
-    @cherrypy.expose
-    def updateXBMC(self, showName=None):
-        if sickbeard.XBMC_UPDATE_ONLYFIRST:
-            # only send update to first host in the list -- workaround for xbmc sql backend users
-            host = sickbeard.XBMC_HOST.split(",")[0].strip()
-        else:
-            host = sickbeard.XBMC_HOST
-
-        if notifiers.xbmc_notifier.update_library(showName=showName):
-            ui.notifications.message("Library update command sent to XBMC host(s): " + host)
-        else:
-            ui.notifications.error("Unable to contact one or more XBMC host(s): " + host)
-        redirect("/home/")
-
-    @cherrypy.expose
-    def updatePLEX(self):
-        if notifiers.plex_notifier.update_library():
-            ui.notifications.message("Library update command sent to Plex Media Server host: " + sickbeard.PLEX_SERVER_HOST)
-        else:
-            ui.notifications.error("Unable to contact Plex Media Server host: " + sickbeard.PLEX_SERVER_HOST)
-        redirect("/home/")
-
-    @cherrypy.expose
-    def setStatus(self, show=None, eps=None, status=None, direct=False):
-
-        if show == None or eps == None or status == None:
-            errMsg = "You must specify a show and at least one episode"
-            if direct:
-                ui.notifications.error('Error', errMsg)
-                return json.dumps({'result': 'error'})
-            else:
-                return _genericMessage("Error", errMsg)
-
-        if not statusStrings.has_key(int(status)):
-            errMsg = "Invalid status"
-            if direct:
-                ui.notifications.error('Error', errMsg)
-                return json.dumps({'result': 'error'})
-            else:
-                return _genericMessage("Error", errMsg)
-
-        showObj = sickbeard.helpers.findCertainShow(sickbeard.showList, int(show))
-
-        if showObj == None:
-            errMsg = "Error", "Show not in show list"
-            if direct:
-                ui.notifications.error('Error', errMsg)
-                return json.dumps({'result': 'error'})
-            else:
-                return _genericMessage("Error", errMsg)
-
-        segment_list = []
-
-        if eps != None:
-
-            for curEp in eps.split('|'):
-
-                logger.log(u"Attempting to set status on episode " + curEp + " to " + status, logger.DEBUG)
-
-                epInfo = curEp.split('x')
-
-                epObj = showObj.getEpisode(int(epInfo[0]), int(epInfo[1]))
-
-                if int(status) == WANTED:
-                    # figure out what segment the episode is in and remember it so we can backlog it
-                    if epObj.show.air_by_date:
-                        ep_segment = str(epObj.airdate)[:7]
-                    else:
-                        ep_segment = epObj.season
-
-                    if ep_segment not in segment_list:
-                        segment_list.append(ep_segment)
-
-                if epObj == None:
-                    return _genericMessage("Error", "Episode couldn't be retrieved")
-
-                with epObj.lock:
-                    # don't let them mess up UNAIRED episodes
-                    if epObj.status == UNAIRED:
-                        logger.log(u"Refusing to change status of " + curEp + " because it is UNAIRED", logger.ERROR)
-                        continue
-
-                    if int(status) in Quality.DOWNLOADED and epObj.status not in Quality.SNATCHED + Quality.SNATCHED_PROPER + Quality.DOWNLOADED + [IGNORED] and not ek.ek(os.path.isfile, epObj.location):
-                        logger.log(u"Refusing to change status of " + curEp + " to DOWNLOADED because it's not SNATCHED/DOWNLOADED", logger.ERROR)
-                        continue
-
-                    epObj.status = int(status)
-                    epObj.saveToDB()
-
-        msg = "Backlog was automatically started for the following seasons of <b>" + showObj.name + "</b>:<br /><ul>"
-        for cur_segment in segment_list:
-            msg += "<li>Season " + str(cur_segment) + "</li>"
-            logger.log(u"Sending backlog for " + showObj.name + " season " + str(cur_segment) + " because some eps were set to wanted")
-            cur_backlog_queue_item = search_queue.BacklogQueueItem(showObj, cur_segment)
-            sickbeard.searchQueueScheduler.action.add_item(cur_backlog_queue_item)  # @UndefinedVariable
-        msg += "</ul>"
-
-        if segment_list:
-            ui.notifications.message("Backlog started", msg)
-
-        if direct:
-            return json.dumps({'result': 'success'})
-        else:
-            redirect("/home/displayShow?show=" + show)
-
-    @cherrypy.expose
-    def testRename(self, show=None):
-
-        if show == None:
-            return _genericMessage("Error", "You must specify a show")
-
-        showObj = sickbeard.helpers.findCertainShow(sickbeard.showList, int(show))
-
-        if showObj == None:
-            return _genericMessage("Error", "Show not in show list")
-
-        try:
-            show_loc = showObj.location  # @UnusedVariable
-        except exceptions.ShowDirNotFoundException:
-            return _genericMessage("Error", "Can't rename episodes when the show dir is missing.")
-
-        ep_obj_rename_list = []
-
-        ep_obj_list = showObj.getAllEpisodes(has_location=True)
-
-        for cur_ep_obj in ep_obj_list:
-            # Only want to rename if we have a location
-            if cur_ep_obj.location:
-                if cur_ep_obj.relatedEps:
-                    # do we have one of multi-episodes in the rename list already
-                    have_already = False
-                    for cur_related_ep in cur_ep_obj.relatedEps + [cur_ep_obj]:
-                        if cur_related_ep in ep_obj_rename_list:
-                            have_already = True
-                            break
-                    if not have_already:
-                        ep_obj_rename_list.append(cur_ep_obj)
-
-                else:
-                    ep_obj_rename_list.append(cur_ep_obj)
-
-        if ep_obj_rename_list:
-            # present season DESC episode DESC on screen
-            ep_obj_rename_list.reverse()
-
-        t = PageTemplate(file="testRename.tmpl")
-        t.submenu = [{'title': 'Edit', 'path': 'home/editShow?show=%d' % showObj.tvdbid}]
-        t.ep_obj_list = ep_obj_rename_list
-        t.show = showObj
-
-        return _munge(t)
-
-    @cherrypy.expose
-    def doRename(self, show=None, eps=None):
-
-        if show == None or eps == None:
-            errMsg = "You must specify a show and at least one episode"
-            return _genericMessage("Error", errMsg)
-
-        show_obj = sickbeard.helpers.findCertainShow(sickbeard.showList, int(show))
-
-        if show_obj == None:
-            errMsg = "Error", "Show not in show list"
-            return _genericMessage("Error", errMsg)
-
-        try:
-            show_loc = show_obj.location  # @UnusedVariable
-        except exceptions.ShowDirNotFoundException:
-            return _genericMessage("Error", "Can't rename episodes when the show dir is missing.")
-
-        myDB = db.DBConnection()
-
-        if eps == None:
-            redirect("/home/displayShow?show=" + show)
-
-        for curEp in eps.split('|'):
-
-            epInfo = curEp.split('x')
-
-            # this is probably the worst possible way to deal with double eps but I've kinda painted myself into a corner here with this stupid database
-            ep_result = myDB.select("SELECT * FROM tv_episodes WHERE showid = ? AND season = ? AND episode = ? AND 5=5", [show, epInfo[0], epInfo[1]])
-            if not ep_result:
-                logger.log(u"Unable to find an episode for " + curEp + ", skipping", logger.WARNING)
-                continue
-
-            related_eps_result = myDB.select("SELECT * FROM tv_episodes WHERE location = ? AND episode != ?", [ep_result[0]["location"], epInfo[1]])
-
-            root_ep_obj = show_obj.getEpisode(int(epInfo[0]), int(epInfo[1]))
-            root_ep_obj.relatedEps = []
-
-            for cur_related_ep in related_eps_result:
-                related_ep_obj = show_obj.getEpisode(int(cur_related_ep["season"]), int(cur_related_ep["episode"]))
-                if related_ep_obj not in root_ep_obj.relatedEps:
-                    root_ep_obj.relatedEps.append(related_ep_obj)
-
-            root_ep_obj.rename()
-
-        redirect("/home/displayShow?show=" + show)
-
-    @cherrypy.expose
-    def searchEpisode(self, show=None, season=None, episode=None):
-
-        # retrieve the episode object and fail if we can't get one
-        ep_obj = _getEpisode(show, season, episode)
-        if isinstance(ep_obj, str):
-            return json.dumps({'result': 'failure'})
-
-        # make a queue item for it and put it on the queue
-        ep_queue_item = search_queue.ManualSearchQueueItem(ep_obj)
-        sickbeard.searchQueueScheduler.action.add_item(ep_queue_item)  # @UndefinedVariable
-
-        # wait until the queue item tells us whether it worked or not
-        while ep_queue_item.success == None:  # @UndefinedVariable
-            time.sleep(1)
-
-        # return the correct json value
-        if ep_queue_item.success:
-            return json.dumps({'result': statusStrings[ep_obj.status]})
-
-        return json.dumps({'result': 'failure'})
-
-
-class UI:
-
-    @cherrypy.expose
-    def add_message(self):
-
-        ui.notifications.message('Test 1', 'This is test number 1')
-        ui.notifications.error('Test 2', 'This is test number 2')
-
-        return "ok"
-
-    @cherrypy.expose
-    def get_messages(self):
-        messages = {}
-        cur_notification_num = 1
-        for cur_notification in ui.notifications.get_notifications():
-            messages['notification-' + str(cur_notification_num)] = {'title': cur_notification.title,
-                                                                   'message': cur_notification.message,
-                                                                   'type': cur_notification.type}
-            cur_notification_num += 1
-
-        return json.dumps(messages)
-
-
-class WebInterface:
-
-    @cherrypy.expose
-    def robots_txt(self):
-        """ Keep web crawlers out """
-        cherrypy.response.headers['Content-Type'] = 'text/plain'
-        return 'User-agent: *\nDisallow: /\n'
-
-    @cherrypy.expose
-    def index(self):
-
-        redirect("/home/")
-
-    @cherrypy.expose
-    def showPoster(self, show=None, which=None):
-
-        if which == 'poster':
-            default_image_name = 'poster.png'
-        else:
-            default_image_name = 'banner.png'
-
-        default_image_path = ek.ek(os.path.join, sickbeard.PROG_DIR, 'data', 'images', default_image_name)
-        if show is None:
-            return cherrypy.lib.static.serve_file(default_image_path, content_type="image/png")
-        else:
-            showObj = sickbeard.helpers.findCertainShow(sickbeard.showList, int(show))
-
-        if showObj is None:
-            return cherrypy.lib.static.serve_file(default_image_path, content_type="image/png")
-
-        cache_obj = image_cache.ImageCache()
-
-        if which == 'poster':
-            image_file_name = cache_obj.poster_path(showObj.tvdbid)
-        # this is for 'banner' but also the default case
-        else:
-            image_file_name = cache_obj.banner_path(showObj.tvdbid)
-
-        if ek.ek(os.path.isfile, image_file_name):
-            # use startup argument to prevent using PIL even if installed
-            if sickbeard.NO_RESIZE:
-                return cherrypy.lib.static.serve_file(image_file_name, content_type="image/jpeg")
-            try:
-                from PIL import Image
-                from cStringIO import StringIO
-            except ImportError:  # PIL isn't installed
-                return cherrypy.lib.static.serve_file(image_file_name, content_type="image/jpeg")
-            else:
-                im = Image.open(image_file_name)
-                if im.mode == 'P':  # Convert GIFs to RGB
-                    im = im.convert('RGB')
-                if which == 'banner':
-                    size = 606, 112
-                elif which == 'poster':
-                    size = 136, 200
-                else:
-                    return cherrypy.lib.static.serve_file(image_file_name, content_type="image/jpeg")
-                im = im.resize(size, Image.ANTIALIAS)
-                imgbuffer = StringIO()
-                im.save(imgbuffer, 'JPEG', quality=85)
-                cherrypy.response.headers['Content-Type'] = 'image/jpeg'
-                return imgbuffer.getvalue()
-        else:
-            return cherrypy.lib.static.serve_file(default_image_path, content_type="image/png")
-
-    @cherrypy.expose
-    def setComingEpsLayout(self, layout):
-        if layout not in ('poster', 'banner', 'list'):
-            layout = 'banner'
-
-        sickbeard.COMING_EPS_LAYOUT = layout
-
-        redirect("/comingEpisodes/")
-
-    @cherrypy.expose
-    def toggleComingEpsDisplayPaused(self):
-
-        sickbeard.COMING_EPS_DISPLAY_PAUSED = not sickbeard.COMING_EPS_DISPLAY_PAUSED
-
-        redirect("/comingEpisodes/")
-
-    @cherrypy.expose
-    def setComingEpsSort(self, sort):
-        if sort not in ('date', 'network', 'show'):
-            sort = 'date'
-
-        sickbeard.COMING_EPS_SORT = sort
-
-        redirect("/comingEpisodes/")
-
-    @cherrypy.expose
-    def comingEpisodes(self, layout="None"):
-
-        myDB = db.DBConnection()
-
-        today = datetime.date.today().toordinal()
-        next_week = (datetime.date.today() + datetime.timedelta(days=7)).toordinal()
-        recently = (datetime.date.today() - datetime.timedelta(days=3)).toordinal()
-
-        done_show_list = []
-        qualList = Quality.DOWNLOADED + Quality.SNATCHED + [ARCHIVED, IGNORED]
-        sql_results = myDB.select("SELECT *, tv_shows.status as show_status FROM tv_episodes, tv_shows WHERE season != 0 AND airdate >= ? AND airdate < ? AND tv_shows.tvdb_id = tv_episodes.showid AND tv_episodes.status NOT IN (" + ','.join(['?'] * len(qualList)) + ")", [today, next_week] + qualList)
-        for cur_result in sql_results:
-            done_show_list.append(int(cur_result["showid"]))
-
-        more_sql_results = myDB.select("SELECT *, tv_shows.status as show_status FROM tv_episodes outer_eps, tv_shows WHERE season != 0 AND showid NOT IN (" + ','.join(['?'] * len(done_show_list)) + ") AND tv_shows.tvdb_id = outer_eps.showid AND airdate = (SELECT airdate FROM tv_episodes inner_eps WHERE inner_eps.season != 0 AND inner_eps.showid = outer_eps.showid AND inner_eps.airdate >= ? ORDER BY inner_eps.airdate ASC LIMIT 1) AND outer_eps.status NOT IN (" + ','.join(['?'] * len(Quality.DOWNLOADED + Quality.SNATCHED)) + ")", done_show_list + [next_week] + Quality.DOWNLOADED + Quality.SNATCHED)
-        sql_results += more_sql_results
-
-        more_sql_results = myDB.select("SELECT *, tv_shows.status as show_status FROM tv_episodes, tv_shows WHERE season != 0 AND tv_shows.tvdb_id = tv_episodes.showid AND airdate < ? AND airdate >= ? AND tv_episodes.status = ? AND tv_episodes.status NOT IN (" + ','.join(['?'] * len(qualList)) + ")", [today, recently, WANTED] + qualList)
-        sql_results += more_sql_results
-
-        # sort by air date
-        sorts = {
-            'date': (lambda x, y: cmp(int(x["airdate"]), int(y["airdate"]))),
-            'show': (lambda a, b: cmp(a["show_name"], b["show_name"])),
-            'network': (lambda a, b: cmp(a["network"], b["network"])),
-        }
-
-        sql_results.sort(sorts[sickbeard.COMING_EPS_SORT])
-
-        t = PageTemplate(file="comingEpisodes.tmpl")
-        paused_item = { 'title': '', 'path': 'toggleComingEpsDisplayPaused' }
-        paused_item['title'] = 'Hide Paused' if sickbeard.COMING_EPS_DISPLAY_PAUSED else 'Show Paused'
-        t.submenu = [
-            { 'title': 'Sort by:', 'path': {'Date': 'setComingEpsSort/?sort=date',
-                                            'Show': 'setComingEpsSort/?sort=show',
-                                            'Network': 'setComingEpsSort/?sort=network',
-                                           }},
-
-            { 'title': 'Layout:', 'path': {'Banner': 'setComingEpsLayout/?layout=banner',
-                                           'Poster': 'setComingEpsLayout/?layout=poster',
-                                           'List': 'setComingEpsLayout/?layout=list',
-                                           }},
-            paused_item,
-        ]
-
-        t.next_week = next_week
-        t.today = today
-        t.sql_results = sql_results
-
-        # allow local overriding of layout parameter
-        if layout and layout in ('poster', 'banner', 'list'):
-            t.layout = layout
-        else:
-            t.layout = sickbeard.COMING_EPS_LAYOUT
-
-        return _munge(t)
-
-    manage = Manage()
-
-    history = History()
-
-    config = Config()
-
-    home = Home()
-
-    api = Api()
-
-    browser = browser.WebFileBrowser()
-
-    errorlogs = ErrorLogs()
-
-    ui = UI()
+# Author: Nic Wolfe <nic@wolfeden.ca>
+# URL: http://code.google.com/p/sickbeard/
+#
+# This file is part of Sick Beard.
+#
+# Sick Beard is free software: you can redistribute it and/or modify
+# it under the terms of the GNU General Public License as published by
+# the Free Software Foundation, either version 3 of the License, or
+# (at your option) any later version.
+#
+# Sick Beard is distributed in the hope that it will be useful,
+# but WITHOUT ANY WARRANTY; without even the implied warranty of
+# MERCHANTABILITY or FITNESS FOR A PARTICULAR PURPOSE.  See the
+# GNU General Public License for more details.
+#
+# You should have received a copy of the GNU General Public License
+# along with Sick Beard.  If not, see <http://www.gnu.org/licenses/>.
+
+from __future__ import with_statement
+
+import os.path
+
+import time
+import urllib
+import re
+import threading
+import datetime
+import random
+
+from Cheetah.Template import Template
+import cherrypy.lib
+
+import sickbeard
+
+from sickbeard import config, sab
+from sickbeard import history, notifiers, processTV
+from sickbeard import ui
+from sickbeard import logger, helpers, exceptions, classes, db
+from sickbeard import encodingKludge as ek
+from sickbeard import search_queue
+from sickbeard import image_cache
+from sickbeard import naming
+
+from sickbeard.providers import newznab
+from sickbeard.common import Quality, Overview, statusStrings
+from sickbeard.common import SNATCHED, SKIPPED, UNAIRED, IGNORED, ARCHIVED, WANTED
+from sickbeard.exceptions import ex
+from sickbeard.webapi import Api
+
+from lib.tvdb_api import tvdb_api, tvdb_exceptions
+
+try:
+    import json
+except ImportError:
+    from lib import simplejson as json
+
+try:
+    import xml.etree.cElementTree as etree
+except ImportError:
+    import xml.etree.ElementTree as etree
+
+from sickbeard import browser
+
+
+class PageTemplate (Template):
+    def __init__(self, *args, **KWs):
+        KWs['file'] = os.path.join(sickbeard.PROG_DIR, "data/interfaces/default/", KWs['file'])
+        super(PageTemplate, self).__init__(*args, **KWs)
+        self.sbRoot = sickbeard.WEB_ROOT
+        self.sbHttpPort = sickbeard.WEB_PORT
+        self.sbHttpsPort = sickbeard.WEB_PORT
+        self.sbHttpsEnabled = sickbeard.ENABLE_HTTPS
+        if cherrypy.request.headers['Host'][0] == '[':
+            self.sbHost = re.match("^\[.*\]", cherrypy.request.headers['Host'], re.X|re.M|re.S).group(0)
+        else:
+            self.sbHost = re.match("^[^:]+", cherrypy.request.headers['Host'], re.X|re.M|re.S).group(0)
+        self.projectHomePage = "http://code.google.com/p/sickbeard/"
+
+        if "X-Forwarded-Host" in cherrypy.request.headers:
+            self.sbHost = cherrypy.request.headers['X-Forwarded-Host']
+        if "X-Forwarded-Port" in cherrypy.request.headers:
+            self.sbHttpPort = cherrypy.request.headers['X-Forwarded-Port']
+            self.sbHttpsPort = self.sbHttpPort
+        if "X-Forwarded-Proto" in cherrypy.request.headers:
+            self.sbHttpsEnabled = True if cherrypy.request.headers['X-Forwarded-Proto'] == 'https' else False
+
+        logPageTitle = 'Logs &amp; Errors'
+        if len(classes.ErrorViewer.errors):
+            logPageTitle += ' (' + str(len(classes.ErrorViewer.errors)) + ')'
+        self.logPageTitle = logPageTitle
+        self.sbPID = str(sickbeard.PID)
+        self.menu = [
+            { 'title': 'Home',            'key': 'home'           },
+            { 'title': 'Coming Episodes', 'key': 'comingEpisodes' },
+            { 'title': 'History',         'key': 'history'        },
+            { 'title': 'Manage',          'key': 'manage'         },
+            { 'title': 'Config',          'key': 'config'         },
+            { 'title': logPageTitle,      'key': 'errorlogs'      },
+        ]
+
+
+def redirect(abspath, *args, **KWs):
+    assert abspath[0] == '/'
+    raise cherrypy.HTTPRedirect(sickbeard.WEB_ROOT + abspath, *args, **KWs)
+
+
+class TVDBWebUI:
+    def __init__(self, config, log=None):
+        self.config = config
+        self.log = log
+
+    def selectSeries(self, allSeries):
+
+        searchList = ",".join([x['id'] for x in allSeries])
+        showDirList = ""
+        for curShowDir in self.config['_showDir']:
+            showDirList += "showDir=" + curShowDir + "&"
+        redirect("/home/addShows/addShow?" + showDirList + "seriesList=" + searchList)
+
+
+def _munge(string):
+    return unicode(string).encode('utf-8', 'xmlcharrefreplace')
+
+
+def _genericMessage(subject, message):
+    t = PageTemplate(file="genericMessage.tmpl")
+    t.submenu = HomeMenu()
+    t.subject = subject
+    t.message = message
+    return _munge(t)
+
+
+def _getEpisode(show, season, episode):
+
+    if show == None or season == None or episode == None:
+        return "Invalid parameters"
+
+    showObj = sickbeard.helpers.findCertainShow(sickbeard.showList, int(show))
+
+    if showObj == None:
+        return "Show not in show list"
+
+    epObj = showObj.getEpisode(int(season), int(episode))
+
+    if epObj == None:
+        return "Episode couldn't be retrieved"
+
+    return epObj
+
+ManageMenu = [
+    { 'title': 'Backlog Overview',          'path': 'manage/backlogOverview/' },
+    { 'title': 'Manage Searches',           'path': 'manage/manageSearches/'  },
+    { 'title': 'Episode Status Management', 'path': 'manage/episodeStatuses/' },
+]
+
+
+class ManageSearches:
+
+    @cherrypy.expose
+    def index(self):
+        t = PageTemplate(file="manage_manageSearches.tmpl")
+        #t.backlogPI = sickbeard.backlogSearchScheduler.action.getProgressIndicator()
+        t.backlogPaused = sickbeard.searchQueueScheduler.action.is_backlog_paused()  # @UndefinedVariable
+        t.backlogRunning = sickbeard.searchQueueScheduler.action.is_backlog_in_progress()  # @UndefinedVariable
+        t.searchStatus = sickbeard.currentSearchScheduler.action.amActive  # @UndefinedVariable
+        t.submenu = ManageMenu
+
+        return _munge(t)
+
+    @cherrypy.expose
+    def forceSearch(self):
+
+        # force it to run the next time it looks
+        result = sickbeard.currentSearchScheduler.forceRun()
+        if result:
+            logger.log(u"Search forced")
+            ui.notifications.message('Episode search started',
+                          'Note: RSS feeds may not be updated if retrieved recently')
+
+        redirect("/manage/manageSearches/")
+
+    @cherrypy.expose
+    def pauseBacklog(self, paused=None):
+        if paused == "1":
+            sickbeard.searchQueueScheduler.action.pause_backlog()  # @UndefinedVariable
+        else:
+            sickbeard.searchQueueScheduler.action.unpause_backlog()  # @UndefinedVariable
+
+        redirect("/manage/manageSearches/")
+
+    @cherrypy.expose
+    def forceVersionCheck(self):
+
+        # force a check to see if there is a new version
+        result = sickbeard.versionCheckScheduler.action.check_for_new_version(force=True)  # @UndefinedVariable
+        if result:
+            logger.log(u"Forcing version check")
+
+        redirect("/manage/manageSearches/")
+
+
+class Manage:
+
+    manageSearches = ManageSearches()
+
+    @cherrypy.expose
+    def index(self):
+
+        t = PageTemplate(file="manage.tmpl")
+        t.submenu = ManageMenu
+        return _munge(t)
+
+    @cherrypy.expose
+    def showEpisodeStatuses(self, tvdb_id, whichStatus):
+        myDB = db.DBConnection()
+
+        status_list = [int(whichStatus)]
+        if status_list[0] == SNATCHED:
+            status_list = Quality.SNATCHED + Quality.SNATCHED_PROPER
+
+        cur_show_results = myDB.select("SELECT season, episode, name FROM tv_episodes WHERE showid = ? AND season != 0 AND status IN (" + ','.join(['?'] * len(status_list)) + ")", [int(tvdb_id)] + status_list)
+
+        result = {}
+        for cur_result in cur_show_results:
+            cur_season = int(cur_result["season"])
+            cur_episode = int(cur_result["episode"])
+
+            if cur_season not in result:
+                result[cur_season] = {}
+
+            result[cur_season][cur_episode] = cur_result["name"]
+
+        return json.dumps(result)
+
+    @cherrypy.expose
+    def episodeStatuses(self, whichStatus=None):
+
+        if whichStatus:
+            whichStatus = int(whichStatus)
+            status_list = [whichStatus]
+            if status_list[0] == SNATCHED:
+                status_list = Quality.SNATCHED + Quality.SNATCHED_PROPER
+        else:
+            status_list = []
+
+        t = PageTemplate(file="manage_episodeStatuses.tmpl")
+        t.submenu = ManageMenu
+        t.whichStatus = whichStatus
+
+        # if we have no status then this is as far as we need to go
+        if not status_list:
+            return _munge(t)
+
+        myDB = db.DBConnection()
+        status_results = myDB.select("SELECT show_name, tv_shows.tvdb_id as tvdb_id FROM tv_episodes, tv_shows WHERE tv_episodes.status IN (" + ','.join(['?'] * len(status_list)) + ") AND season != 0 AND tv_episodes.showid = tv_shows.tvdb_id ORDER BY show_name", status_list)
+
+        ep_counts = {}
+        show_names = {}
+        sorted_show_ids = []
+        for cur_status_result in status_results:
+            cur_tvdb_id = int(cur_status_result["tvdb_id"])
+            if cur_tvdb_id not in ep_counts:
+                ep_counts[cur_tvdb_id] = 1
+            else:
+                ep_counts[cur_tvdb_id] += 1
+
+            show_names[cur_tvdb_id] = cur_status_result["show_name"]
+            if cur_tvdb_id not in sorted_show_ids:
+                sorted_show_ids.append(cur_tvdb_id)
+
+        t.show_names = show_names
+        t.ep_counts = ep_counts
+        t.sorted_show_ids = sorted_show_ids
+        return _munge(t)
+
+    @cherrypy.expose
+    def changeEpisodeStatuses(self, oldStatus, newStatus, *args, **kwargs):
+
+        status_list = [int(oldStatus)]
+        if status_list[0] == SNATCHED:
+            status_list = Quality.SNATCHED + Quality.SNATCHED_PROPER
+
+        to_change = {}
+
+        # make a list of all shows and their associated args
+        for arg in kwargs:
+            tvdb_id, what = arg.split('-')
+
+            # we don't care about unchecked checkboxes
+            if kwargs[arg] != 'on':
+                continue
+
+            if tvdb_id not in to_change:
+                to_change[tvdb_id] = []
+
+            to_change[tvdb_id].append(what)
+
+        myDB = db.DBConnection()
+
+        for cur_tvdb_id in to_change:
+
+            # get a list of all the eps we want to change if they just said "all"
+            if 'all' in to_change[cur_tvdb_id]:
+                all_eps_results = myDB.select("SELECT season, episode FROM tv_episodes WHERE status IN (" + ','.join(['?'] * len(status_list)) + ") AND season != 0 AND showid = ?", status_list + [cur_tvdb_id])
+                all_eps = [str(x["season"]) + 'x' + str(x["episode"]) for x in all_eps_results]
+                to_change[cur_tvdb_id] = all_eps
+
+            Home().setStatus(cur_tvdb_id, '|'.join(to_change[cur_tvdb_id]), newStatus, direct=True)
+
+        redirect("/manage/episodeStatuses/")
+
+    @cherrypy.expose
+    def backlogShow(self, tvdb_id):
+
+        show_obj = helpers.findCertainShow(sickbeard.showList, int(tvdb_id))
+
+        if show_obj:
+            sickbeard.backlogSearchScheduler.action.searchBacklog([show_obj])  # @UndefinedVariable
+
+        redirect("/manage/backlogOverview/")
+
+    @cherrypy.expose
+    def backlogOverview(self):
+
+        t = PageTemplate(file="manage_backlogOverview.tmpl")
+        t.submenu = ManageMenu
+
+        myDB = db.DBConnection()
+
+        showCounts = {}
+        showCats = {}
+        showSQLResults = {}
+
+        for curShow in sickbeard.showList:
+
+            epCounts = {}
+            epCats = {}
+            epCounts[Overview.SKIPPED] = 0
+            epCounts[Overview.WANTED] = 0
+            epCounts[Overview.QUAL] = 0
+            epCounts[Overview.GOOD] = 0
+            epCounts[Overview.UNAIRED] = 0
+            epCounts[Overview.SNATCHED] = 0
+
+            sqlResults = myDB.select("SELECT * FROM tv_episodes WHERE showid = ? ORDER BY season DESC, episode DESC", [curShow.tvdbid])
+
+            for curResult in sqlResults:
+
+                curEpCat = curShow.getOverview(int(curResult["status"]))
+                epCats[str(curResult["season"]) + "x" + str(curResult["episode"])] = curEpCat
+                epCounts[curEpCat] += 1
+
+            showCounts[curShow.tvdbid] = epCounts
+            showCats[curShow.tvdbid] = epCats
+            showSQLResults[curShow.tvdbid] = sqlResults
+
+        t.showCounts = showCounts
+        t.showCats = showCats
+        t.showSQLResults = showSQLResults
+
+        return _munge(t)
+
+    @cherrypy.expose
+    def massEdit(self, toEdit=None):
+
+        t = PageTemplate(file="manage_massEdit.tmpl")
+        t.submenu = ManageMenu
+
+        if not toEdit:
+            redirect("/manage/")
+
+        showIDs = toEdit.split("|")
+        showList = []
+        for curID in showIDs:
+            curID = int(curID)
+            showObj = helpers.findCertainShow(sickbeard.showList, curID)
+            if showObj:
+                showList.append(showObj)
+
+        flatten_folders_all_same = True
+        last_flatten_folders = None
+
+        paused_all_same = True
+        last_paused = None
+
+        quality_all_same = True
+        last_quality = None
+
+        root_dir_list = []
+
+        for curShow in showList:
+
+            cur_root_dir = ek.ek(os.path.dirname, curShow._location)
+            if cur_root_dir not in root_dir_list:
+                root_dir_list.append(cur_root_dir)
+
+            # if we know they're not all the same then no point even bothering
+            if paused_all_same:
+                # if we had a value already and this value is different then they're not all the same
+                if last_paused not in (curShow.paused, None):
+                    paused_all_same = False
+                else:
+                    last_paused = curShow.paused
+
+            if flatten_folders_all_same:
+                if last_flatten_folders not in (None, curShow.flatten_folders):
+                    flatten_folders_all_same = False
+                else:
+                    last_flatten_folders = curShow.flatten_folders
+
+            if quality_all_same:
+                if last_quality not in (None, curShow.quality):
+                    quality_all_same = False
+                else:
+                    last_quality = curShow.quality
+
+        t.showList = toEdit
+        t.paused_value = last_paused if paused_all_same else None
+        t.flatten_folders_value = last_flatten_folders if flatten_folders_all_same else None
+        t.quality_value = last_quality if quality_all_same else None
+        t.root_dir_list = root_dir_list
+
+        return _munge(t)
+
+    @cherrypy.expose
+    def massEditSubmit(self, paused=None, flatten_folders=None, quality_preset=False,
+                       anyQualities=[], bestQualities=[], toEdit=None, *args, **kwargs):
+
+        dir_map = {}
+        for cur_arg in kwargs:
+            if not cur_arg.startswith('orig_root_dir_'):
+                continue
+            which_index = cur_arg.replace('orig_root_dir_', '')
+            end_dir = kwargs['new_root_dir_' + which_index]
+            dir_map[kwargs[cur_arg]] = end_dir
+
+        showIDs = toEdit.split("|")
+        errors = []
+        for curShow in showIDs:
+            curErrors = []
+            showObj = helpers.findCertainShow(sickbeard.showList, int(curShow))
+            if not showObj:
+                continue
+
+            cur_root_dir = ek.ek(os.path.dirname, showObj._location)
+            cur_show_dir = ek.ek(os.path.basename, showObj._location)
+            if cur_root_dir in dir_map and cur_root_dir != dir_map[cur_root_dir]:
+                new_show_dir = ek.ek(os.path.join, dir_map[cur_root_dir], cur_show_dir)
+                logger.log(u"For show " + showObj.name + " changing dir from " + showObj._location + " to " + new_show_dir)
+            else:
+                new_show_dir = showObj._location
+
+            if paused == 'keep':
+                new_paused = showObj.paused
+            else:
+                new_paused = True if paused == 'enable' else False
+            new_paused = 'on' if new_paused else 'off'
+
+            if flatten_folders == 'keep':
+                new_flatten_folders = showObj.flatten_folders
+            else:
+                new_flatten_folders = True if flatten_folders == 'enable' else False
+            new_flatten_folders = 'on' if new_flatten_folders else 'off'
+
+            if quality_preset == 'keep':
+                anyQualities, bestQualities = Quality.splitQuality(showObj.quality)
+
+            curErrors += Home().editShow(curShow, new_show_dir, anyQualities, bestQualities, new_flatten_folders, new_paused, directCall=True)
+
+            if curErrors:
+                logger.log(u"Errors: " + str(curErrors), logger.ERROR)
+                errors.append('<b>%s:</b>\n<ul>' % showObj.name + ' '.join(['<li>%s</li>' % error for error in curErrors]) + "</ul>")
+
+        if len(errors) > 0:
+            ui.notifications.error('%d error%s while saving changes:' % (len(errors), "" if len(errors) == 1 else "s"),
+                        " ".join(errors))
+
+        redirect("/manage/")
+
+    @cherrypy.expose
+    def massUpdate(self, toUpdate=None, toRefresh=None, toRename=None, toDelete=None, toMetadata=None):
+
+        if toUpdate != None:
+            toUpdate = toUpdate.split('|')
+        else:
+            toUpdate = []
+
+        if toRefresh != None:
+            toRefresh = toRefresh.split('|')
+        else:
+            toRefresh = []
+
+        if toRename != None:
+            toRename = toRename.split('|')
+        else:
+            toRename = []
+
+        if toDelete != None:
+            toDelete = toDelete.split('|')
+        else:
+            toDelete = []
+
+        if toMetadata != None:
+            toMetadata = toMetadata.split('|')
+        else:
+            toMetadata = []
+
+        errors = []
+        refreshes = []
+        updates = []
+        renames = []
+
+        for curShowID in set(toUpdate + toRefresh + toRename + toDelete + toMetadata):
+
+            if curShowID == '':
+                continue
+
+            showObj = sickbeard.helpers.findCertainShow(sickbeard.showList, int(curShowID))
+
+            if showObj == None:
+                continue
+
+            if curShowID in toDelete:
+                showObj.deleteShow()
+                # don't do anything else if it's being deleted
+                continue
+
+            if curShowID in toUpdate:
+                try:
+                    sickbeard.showQueueScheduler.action.updateShow(showObj, True)  # @UndefinedVariable
+                    updates.append(showObj.name)
+                except exceptions.CantUpdateException, e:
+                    errors.append("Unable to update show " + showObj.name + ": " + ex(e))
+
+            # don't bother refreshing shows that were updated anyway
+            if curShowID in toRefresh and curShowID not in toUpdate:
+                try:
+                    sickbeard.showQueueScheduler.action.refreshShow(showObj)  # @UndefinedVariable
+                    refreshes.append(showObj.name)
+                except exceptions.CantRefreshException, e:
+                    errors.append("Unable to refresh show " + showObj.name + ": " + ex(e))
+
+            if curShowID in toRename:
+                sickbeard.showQueueScheduler.action.renameShowEpisodes(showObj)  # @UndefinedVariable
+                renames.append(showObj.name)
+
+        if len(errors) > 0:
+            ui.notifications.error("Errors encountered",
+                        '<br >\n'.join(errors))
+
+        messageDetail = ""
+
+        if len(updates) > 0:
+            messageDetail += "<br /><b>Updates</b><br /><ul><li>"
+            messageDetail += "</li><li>".join(updates)
+            messageDetail += "</li></ul>"
+
+        if len(refreshes) > 0:
+            messageDetail += "<br /><b>Refreshes</b><br /><ul><li>"
+            messageDetail += "</li><li>".join(refreshes)
+            messageDetail += "</li></ul>"
+
+        if len(renames) > 0:
+            messageDetail += "<br /><b>Renames</b><br /><ul><li>"
+            messageDetail += "</li><li>".join(renames)
+            messageDetail += "</li></ul>"
+
+        if len(updates + refreshes + renames) > 0:
+            ui.notifications.message("The following actions were queued:",
+                          messageDetail)
+
+        redirect("/manage/")
+
+
+class History:
+
+    @cherrypy.expose
+    def index(self, limit=100):
+
+        myDB = db.DBConnection()
+
+        if limit == "0":
+            sqlResults = myDB.select("SELECT h.*, show_name FROM history h, tv_shows s WHERE h.showid=s.tvdb_id ORDER BY date DESC")
+        else:
+            sqlResults = myDB.select("SELECT h.*, show_name FROM history h, tv_shows s WHERE h.showid=s.tvdb_id ORDER BY date DESC LIMIT ?", [limit])
+
+        t = PageTemplate(file="history.tmpl")
+        t.historyResults = sqlResults
+        t.limit = limit
+        t.submenu = [
+            { 'title': 'Clear History', 'path': 'history/clearHistory/' },
+            { 'title': 'Trim History',  'path': 'history/trimHistory/'  },
+        ]
+
+        return _munge(t)
+
+    @cherrypy.expose
+    def clearHistory(self):
+
+        myDB = db.DBConnection()
+        myDB.action("DELETE FROM history WHERE 1=1")
+        ui.notifications.message('History cleared')
+        redirect("/history/")
+
+    @cherrypy.expose
+    def trimHistory(self):
+
+        myDB = db.DBConnection()
+        myDB.action("DELETE FROM history WHERE date < " + str((datetime.datetime.today() - datetime.timedelta(days=30)).strftime(history.dateFormat)))
+        ui.notifications.message('Removed history entries greater than 30 days old')
+        redirect("/history/")
+
+
+ConfigMenu = [
+    { 'title': 'General',           'path': 'config/general/'          },
+    { 'title': 'Search Settings',   'path': 'config/search/'           },
+    { 'title': 'Search Providers',  'path': 'config/providers/'        },
+    { 'title': 'Post Processing',   'path': 'config/postProcessing/'   },
+    { 'title': 'Notifications',     'path': 'config/notifications/'    },
+]
+
+
+class ConfigGeneral:
+
+    @cherrypy.expose
+    def index(self):
+
+        t = PageTemplate(file="config_general.tmpl")
+        t.submenu = ConfigMenu
+        return _munge(t)
+
+    @cherrypy.expose
+    def saveRootDirs(self, rootDirString=None):
+        sickbeard.ROOT_DIRS = rootDirString
+
+    @cherrypy.expose
+    def saveAddShowDefaults(self, defaultFlattenFolders, defaultStatus, anyQualities, bestQualities):
+
+        if anyQualities:
+            anyQualities = anyQualities.split(',')
+        else:
+            anyQualities = []
+
+        if bestQualities:
+            bestQualities = bestQualities.split(',')
+        else:
+            bestQualities = []
+
+        newQuality = Quality.combineQualities(map(int, anyQualities), map(int, bestQualities))
+
+        sickbeard.STATUS_DEFAULT = int(defaultStatus)
+        sickbeard.QUALITY_DEFAULT = int(newQuality)
+
+        sickbeard.FLATTEN_FOLDERS_DEFAULT = config.checkbox_to_value(defaultFlattenFolders)
+
+    @cherrypy.expose
+    def generateKey(self):
+        """ Return a new randomized API_KEY """
+
+        try:
+            from hashlib import md5
+        except ImportError:
+            from md5 import md5
+
+        # Create some values to seed md5
+        t = str(time.time())
+        r = str(random.random())
+
+        # Create the md5 instance and give it the current time
+        m = md5(t)
+
+        # Update the md5 instance with the random variable
+        m.update(r)
+
+        # Return a hex digest of the md5, eg 49f68a5c8493ec2c0bf489821c21fc3b
+        logger.log(u"New SB API key generated")
+        return m.hexdigest()
+
+    @cherrypy.expose
+    def saveGeneral(self, log_dir=None, web_port=None, web_log=None, web_ipv6=None,
+                    launch_browser=None, web_username=None, use_api=None, api_key=None,
+                    web_password=None, version_notify=None, enable_https=None, https_cert=None, https_key=None):
+
+        results = []
+
+        # Misc
+        sickbeard.LAUNCH_BROWSER = config.checkbox_to_value(launch_browser)
+        config.change_VERSION_NOTIFY(config.checkbox_to_value(version_notify))
+        # sickbeard.LOG_DIR is set in config.change_LOG_DIR()
+
+        # Web Interface
+        sickbeard.WEB_IPV6 = config.checkbox_to_value(web_ipv6)
+        # sickbeard.WEB_LOG is set in config.change_LOG_DIR()
+
+        if not config.change_LOG_DIR(log_dir, web_log):
+            results += ["Unable to create directory " + os.path.normpath(log_dir) + ", log directory not changed."]
+
+        sickbeard.WEB_PORT = config.to_int(web_port, default=8081)
+
+        sickbeard.WEB_USERNAME = web_username
+        sickbeard.WEB_PASSWORD = web_password
+
+        sickbeard.ENABLE_HTTPS = config.checkbox_to_value(enable_https)
+
+        if not config.change_HTTPS_CERT(https_cert):
+            results += ["Unable to create directory " + os.path.normpath(https_cert) + ", https cert directory not changed."]
+
+        if not config.change_HTTPS_KEY(https_key):
+            results += ["Unable to create directory " + os.path.normpath(https_key) + ", https key directory not changed."]
+
+        # API
+        sickbeard.USE_API = config.checkbox_to_value(use_api)
+        sickbeard.API_KEY = api_key
+
+        sickbeard.save_config()
+
+        if len(results) > 0:
+            for x in results:
+                logger.log(x, logger.ERROR)
+            ui.notifications.error('Error(s) Saving Configuration',
+                        '<br />\n'.join(results))
+        else:
+            ui.notifications.message('Configuration Saved', ek.ek(os.path.join, sickbeard.CONFIG_FILE))
+
+        redirect("/config/general/")
+
+
+class ConfigSearch:
+
+    @cherrypy.expose
+    def index(self):
+
+        t = PageTemplate(file="config_search.tmpl")
+        t.submenu = ConfigMenu
+        return _munge(t)
+
+    @cherrypy.expose
+    def saveSearch(self, use_nzbs=None, use_torrents=None, nzb_dir=None, sab_username=None, sab_password=None,
+                       sab_apikey=None, sab_category=None, sab_host=None, nzbget_username=None, nzbget_password=None, nzbget_category=None, nzbget_host=None,
+                       torrent_dir=None, nzb_method=None, usenet_retention=None, search_frequency=None, download_propers=None, ignore_words=None):
+
+        results = []
+
+        # Episode Search
+        sickbeard.DOWNLOAD_PROPERS = config.checkbox_to_value(download_propers)
+
+        if sickbeard.DOWNLOAD_PROPERS:
+            sickbeard.properFinderScheduler.silent = False
+        else:
+            sickbeard.properFinderScheduler.silent = True
+
+        config.change_SEARCH_FREQUENCY(search_frequency)
+        sickbeard.USENET_RETENTION = config.to_int(usenet_retention, default=500)
+
+        sickbeard.IGNORE_WORDS = ignore_words
+
+        # NZB Search
+        sickbeard.USE_NZBS = config.checkbox_to_value(use_nzbs)
+        sickbeard.NZB_METHOD = nzb_method
+
+        sickbeard.SAB_HOST = config.clean_url(sab_host)
+        sickbeard.SAB_USERNAME = sab_username
+        sickbeard.SAB_PASSWORD = sab_password
+        sickbeard.SAB_APIKEY = sab_apikey.strip()
+        sickbeard.SAB_CATEGORY = sab_category
+
+        if not config.change_NZB_DIR(nzb_dir):
+            results += ["Unable to create directory " + os.path.normpath(nzb_dir) + ", directory not changed."]
+
+        sickbeard.NZBGET_HOST = config.clean_url(nzbget_host)
+        sickbeard.NZBGET_USERNAME = nzbget_username
+        sickbeard.NZBGET_PASSWORD = nzbget_password
+        sickbeard.NZBGET_CATEGORY = nzbget_category
+
+        # Torrent Search
+        sickbeard.USE_TORRENTS = config.checkbox_to_value(use_torrents)
+
+        if not config.change_TORRENT_DIR(torrent_dir):
+            results += ["Unable to create directory " + os.path.normpath(torrent_dir) + ", directory not changed."]
+
+        sickbeard.save_config()
+
+        if len(results) > 0:
+            for x in results:
+                logger.log(x, logger.ERROR)
+            ui.notifications.error('Error(s) Saving Configuration',
+                        '<br />\n'.join(results))
+        else:
+            ui.notifications.message('Configuration Saved', ek.ek(os.path.join, sickbeard.CONFIG_FILE))
+
+        redirect("/config/search/")
+
+
+class ConfigPostProcessing:
+
+    @cherrypy.expose
+    def index(self):
+
+        t = PageTemplate(file="config_postProcessing.tmpl")
+        t.submenu = ConfigMenu
+        return _munge(t)
+
+    @cherrypy.expose
+    def savePostProcessing(self, naming_pattern=None, naming_multi_ep=None,
+                    xbmc_data=None, xbmc_12plus_data=None, mediabrowser_data=None, sony_ps3_data=None, synology_data=None, wdtv_data=None, tivo_data=None, mede8er_data=None,
+                    keep_processed_dir=None, process_automatically=None, rename_episodes=None,
+                    move_associated_files=None, tv_download_dir=None, naming_custom_abd=None, naming_abd_pattern=None):
+
+        results = []
+
+        # Post-Processing
+        if not config.change_TV_DOWNLOAD_DIR(tv_download_dir):
+            results += ["Unable to create directory " + os.path.normpath(tv_download_dir) + ", dir not changed."]
+
+        sickbeard.KEEP_PROCESSED_DIR = config.checkbox_to_value(keep_processed_dir)
+        sickbeard.MOVE_ASSOCIATED_FILES = config.checkbox_to_value(move_associated_files)
+        sickbeard.RENAME_EPISODES = config.checkbox_to_value(rename_episodes)
+
+        sickbeard.PROCESS_AUTOMATICALLY = config.checkbox_to_value(process_automatically)
+
+        if sickbeard.PROCESS_AUTOMATICALLY:
+            sickbeard.autoPostProcesserScheduler.silent = False
+        else:
+            sickbeard.autoPostProcesserScheduler.silent = True
+
+        # Naming
+        sickbeard.NAMING_CUSTOM_ABD = config.checkbox_to_value(naming_custom_abd)
+
+        if self.isNamingValid(naming_pattern, naming_multi_ep) != "invalid":
+            sickbeard.NAMING_PATTERN = naming_pattern
+            sickbeard.NAMING_MULTI_EP = int(naming_multi_ep)
+            sickbeard.NAMING_FORCE_FOLDERS = naming.check_force_season_folders()
+        else:
+            results.append("You tried saving an invalid naming config, not saving your naming settings")
+
+        if self.isNamingValid(naming_abd_pattern, None, True) != "invalid":
+            sickbeard.NAMING_ABD_PATTERN = naming_abd_pattern
+        elif naming_custom_abd:
+            results.append("You tried saving an invalid air-by-date naming config, not saving your air-by-date settings")
+
+        # Metadata
+        sickbeard.METADATA_XBMC = xbmc_data
+        sickbeard.METADATA_XBMC_12PLUS = xbmc_12plus_data
+        sickbeard.METADATA_MEDIABROWSER = mediabrowser_data
+        sickbeard.METADATA_PS3 = sony_ps3_data
+        sickbeard.METADATA_WDTV = wdtv_data
+        sickbeard.METADATA_TIVO = tivo_data
+        sickbeard.METADATA_MEDE8ER = mede8er_data
+        sickbeard.METADATA_SYNOLOGY = synology_data
+
+        sickbeard.metadata_provider_dict['XBMC'].set_config(sickbeard.METADATA_XBMC)
+        sickbeard.metadata_provider_dict['XBMC 12+'].set_config(sickbeard.METADATA_XBMC_12PLUS)
+        sickbeard.metadata_provider_dict['MediaBrowser'].set_config(sickbeard.METADATA_MEDIABROWSER)
+        sickbeard.metadata_provider_dict['Sony PS3'].set_config(sickbeard.METADATA_PS3)
+        sickbeard.metadata_provider_dict['WDTV'].set_config(sickbeard.METADATA_WDTV)
+        sickbeard.metadata_provider_dict['TIVO'].set_config(sickbeard.METADATA_TIVO)
+        sickbeard.metadata_provider_dict['Mede8er'].set_config(sickbeard.METADATA_MEDE8ER)
+        sickbeard.metadata_provider_dict['Synology'].set_config(sickbeard.METADATA_SYNOLOGY)
+
+        # Save changes
+        sickbeard.save_config()
+
+        if len(results) > 0:
+            for x in results:
+                logger.log(x, logger.ERROR)
+            ui.notifications.error('Error(s) Saving Configuration',
+                        '<br />\n'.join(results))
+        else:
+            ui.notifications.message('Configuration Saved', ek.ek(os.path.join, sickbeard.CONFIG_FILE))
+
+        redirect("/config/postProcessing/")
+
+    @cherrypy.expose
+    def testNaming(self, pattern=None, multi=None, abd=False):
+
+        if multi != None:
+            multi = int(multi)
+
+        result = naming.test_name(pattern, multi, abd)
+
+        result = ek.ek(os.path.join, result['dir'], result['name'])
+
+        return result
+
+    @cherrypy.expose
+    def isNamingValid(self, pattern=None, multi=None, abd=False):
+        if pattern == None:
+            return "invalid"
+
+        # air by date shows just need one check, we don't need to worry about season folders
+        if abd:
+            is_valid = naming.check_valid_abd_naming(pattern)
+            require_season_folders = False
+
+        else:
+            # check validity of single and multi ep cases for the whole path
+            is_valid = naming.check_valid_naming(pattern, multi)
+
+            # check validity of single and multi ep cases for only the file name
+            require_season_folders = naming.check_force_season_folders(pattern, multi)
+
+        if is_valid and not require_season_folders:
+            return "valid"
+        elif is_valid and require_season_folders:
+            return "seasonfolders"
+        else:
+            return "invalid"
+
+
+class ConfigProviders:
+
+    @cherrypy.expose
+    def index(self):
+        t = PageTemplate(file="config_providers.tmpl")
+        t.submenu = ConfigMenu
+        return _munge(t)
+
+    @cherrypy.expose
+    def canAddNewznabProvider(self, name):
+
+        if not name:
+            return json.dumps({'error': 'No Provider Name specified'})
+
+        providerDict = dict(zip([x.getID() for x in sickbeard.newznabProviderList], sickbeard.newznabProviderList))
+
+        tempProvider = newznab.NewznabProvider(name, '')
+
+        if tempProvider.getID() in providerDict:
+            return json.dumps({'error': 'Provider Name already exists as ' + providerDict[tempProvider.getID()].name})
+        else:
+            return json.dumps({'success': tempProvider.getID()})
+
+    @cherrypy.expose
+    def saveNewznabProvider(self, name, url, key=''):
+
+        if not name or not url:
+            return '0'
+
+        providerDict = dict(zip([x.name for x in sickbeard.newznabProviderList], sickbeard.newznabProviderList))
+
+        if name in providerDict:
+            if not providerDict[name].default:
+                providerDict[name].name = name
+                providerDict[name].url = config.clean_url(url)
+
+            providerDict[name].key = key
+            # a 0 in the key spot indicates that no key is needed
+            if key == '0':
+                providerDict[name].needs_auth = False
+            else:
+                providerDict[name].needs_auth = True
+
+            return providerDict[name].getID() + '|' + providerDict[name].configStr()
+
+        else:
+
+            newProvider = newznab.NewznabProvider(name, url, key=key)
+            sickbeard.newznabProviderList.append(newProvider)
+            return newProvider.getID() + '|' + newProvider.configStr()
+
+    @cherrypy.expose
+    def deleteNewznabProvider(self, nnid):
+
+        providerDict = dict(zip([x.getID() for x in sickbeard.newznabProviderList], sickbeard.newznabProviderList))
+
+        if nnid not in providerDict or providerDict[nnid].default:
+            return '0'
+
+        # delete it from the list
+        sickbeard.newznabProviderList.remove(providerDict[nnid])
+
+        if nnid in sickbeard.PROVIDER_ORDER:
+            sickbeard.PROVIDER_ORDER.remove(nnid)
+
+        return '1'
+
+    @cherrypy.expose
+    def saveProviders(self,
+                      newznab_string='',
+                      omgwtfnzbs_username=None, omgwtfnzbs_apikey=None,
+                      tvtorrents_digest=None, tvtorrents_hash=None,
+                      torrentleech_key=None,
+                      btn_api_key=None, hdbits_username=None, hdbits_passkey=None,
+                      provider_order=None):
+
+        results = []
+
+        provider_str_list = provider_order.split()
+        provider_list = []
+
+        newznabProviderDict = dict(zip([x.getID() for x in sickbeard.newznabProviderList], sickbeard.newznabProviderList))
+
+        finishedNames = []
+
+        # add all the newznab info we got into our list
+        if newznab_string:
+            for curNewznabProviderStr in newznab_string.split('!!!'):
+
+                if not curNewznabProviderStr:
+                    continue
+
+                cur_name, cur_url, cur_key = curNewznabProviderStr.split('|')
+                cur_url = config.clean_url(cur_url)
+
+                newProvider = newznab.NewznabProvider(cur_name, cur_url, key=cur_key)
+
+                cur_id = newProvider.getID()
+
+                # if it already exists then update it
+                if cur_id in newznabProviderDict:
+                    newznabProviderDict[cur_id].name = cur_name
+                    newznabProviderDict[cur_id].url = cur_url
+                    newznabProviderDict[cur_id].key = cur_key
+                    # a 0 in the key spot indicates that no key is needed
+                    if cur_key == '0':
+                        newznabProviderDict[cur_id].needs_auth = False
+                    else:
+                        newznabProviderDict[cur_id].needs_auth = True
+
+                else:
+                    sickbeard.newznabProviderList.append(newProvider)
+
+                finishedNames.append(cur_id)
+
+            # delete anything that is missing
+            for curProvider in sickbeard.newznabProviderList:
+                if curProvider.getID() not in finishedNames:
+                    sickbeard.newznabProviderList.remove(curProvider)
+
+        # do the enable/disable
+        for curProviderStr in provider_str_list:
+            curProvider, curEnabled = curProviderStr.split(':')
+            curEnabled = config.to_int(curEnabled)
+
+            provider_list.append(curProvider)
+
+            if curProvider == 'womble_s_index':
+                sickbeard.WOMBLE = curEnabled
+            elif curProvider == 'omgwtfnzbs':
+                sickbeard.OMGWTFNZBS = curEnabled
+            elif curProvider == 'ezrss':
+                sickbeard.EZRSS = curEnabled
+            elif curProvider == 'hdbits':
+                sickbeard.HDBITS = curEnabled
+            elif curProvider == 'tvtorrents':
+                sickbeard.TVTORRENTS = curEnabled
+            elif curProvider == 'torrentleech':
+                sickbeard.TORRENTLEECH = curEnabled
+            elif curProvider == 'btn':
+                sickbeard.BTN = curEnabled
+            elif curProvider in newznabProviderDict:
+                newznabProviderDict[curProvider].enabled = bool(curEnabled)
+            else:
+                logger.log(u"don't know what " + curProvider + " is, skipping")
+
+        sickbeard.HDBITS_USERNAME = hdbits_username.strip()
+        sickbeard.HDBITS_PASSKEY = hdbits_passkey.strip()
+
+        sickbeard.TVTORRENTS_DIGEST = tvtorrents_digest.strip()
+        sickbeard.TVTORRENTS_HASH = tvtorrents_hash.strip()
+
+        sickbeard.TORRENTLEECH_KEY = torrentleech_key.strip()
+
+        sickbeard.BTN_API_KEY = btn_api_key.strip()
+
+        sickbeard.OMGWTFNZBS_USERNAME = omgwtfnzbs_username.strip()
+        sickbeard.OMGWTFNZBS_APIKEY = omgwtfnzbs_apikey.strip()
+
+        sickbeard.NEWZNAB_DATA = '!!!'.join([x.configStr() for x in sickbeard.newznabProviderList])
+        sickbeard.PROVIDER_ORDER = provider_list
+
+        sickbeard.save_config()
+
+        if len(results) > 0:
+            for x in results:
+                logger.log(x, logger.ERROR)
+            ui.notifications.error('Error(s) Saving Configuration',
+                        '<br />\n'.join(results))
+        else:
+            ui.notifications.message('Configuration Saved', ek.ek(os.path.join, sickbeard.CONFIG_FILE))
+
+        redirect("/config/providers/")
+
+
+class ConfigNotifications:
+
+    @cherrypy.expose
+    def index(self):
+        t = PageTemplate(file="config_notifications.tmpl")
+        t.submenu = ConfigMenu
+        return _munge(t)
+
+    @cherrypy.expose
+    def saveNotifications(self, use_xbmc=None, xbmc_always_on=None, xbmc_notify_onsnatch=None, xbmc_notify_ondownload=None, xbmc_update_onlyfirst=None,
+                          xbmc_update_library=None, xbmc_update_full=None, xbmc_host=None, xbmc_username=None, xbmc_password=None,
+                          use_plex=None, plex_notify_onsnatch=None, plex_notify_ondownload=None, plex_update_library=None,
+                          plex_server_host=None, plex_host=None, plex_username=None, plex_password=None,
+                          use_growl=None, growl_notify_onsnatch=None, growl_notify_ondownload=None, growl_host=None, growl_password=None,
+                          use_prowl=None, prowl_notify_onsnatch=None, prowl_notify_ondownload=None, prowl_api=None, prowl_priority=0,
+                          use_twitter=None, twitter_notify_onsnatch=None, twitter_notify_ondownload=None,
+                          use_boxcar=None, boxcar_notify_onsnatch=None, boxcar_notify_ondownload=None, boxcar_username=None,
+                          use_pushover=None, pushover_notify_onsnatch=None, pushover_notify_ondownload=None, pushover_userkey=None,
+                          use_libnotify=None, libnotify_notify_onsnatch=None, libnotify_notify_ondownload=None,
+                          use_nmj=None, nmj_host=None, nmj_database=None, nmj_mount=None, use_synoindex=None,
+                          use_nmjv2=None, nmjv2_host=None, nmjv2_dbloc=None, nmjv2_database=None,
+                          use_trakt=None, trakt_username=None, trakt_password=None, trakt_api=None,
+                          use_pytivo=None, pytivo_notify_onsnatch=None, pytivo_notify_ondownload=None, pytivo_update_library=None,
+                          pytivo_host=None, pytivo_share_name=None, pytivo_tivo_name=None,
+                          use_nma=None, nma_notify_onsnatch=None, nma_notify_ondownload=None, nma_api=None, nma_priority=0):
+
+        results = []
+
+        # Home Theater
+        sickbeard.USE_XBMC = config.checkbox_to_value(use_xbmc)
+        sickbeard.XBMC_ALWAYS_ON = config.checkbox_to_value(xbmc_always_on)
+        sickbeard.XBMC_NOTIFY_ONSNATCH = config.checkbox_to_value(xbmc_notify_onsnatch)
+        sickbeard.XBMC_NOTIFY_ONDOWNLOAD = config.checkbox_to_value(xbmc_notify_ondownload)
+        sickbeard.XBMC_UPDATE_LIBRARY = config.checkbox_to_value(xbmc_update_library)
+        sickbeard.XBMC_UPDATE_FULL = config.checkbox_to_value(xbmc_update_full)
+        sickbeard.XBMC_UPDATE_ONLYFIRST = config.checkbox_to_value(xbmc_update_onlyfirst)
+        sickbeard.XBMC_HOST = config.clean_hosts(xbmc_host)
+        sickbeard.XBMC_USERNAME = xbmc_username
+        sickbeard.XBMC_PASSWORD = xbmc_password
+
+        sickbeard.USE_PLEX = config.checkbox_to_value(use_plex)
+        sickbeard.PLEX_NOTIFY_ONSNATCH = config.checkbox_to_value(plex_notify_onsnatch)
+        sickbeard.PLEX_NOTIFY_ONDOWNLOAD = config.checkbox_to_value(plex_notify_ondownload)
+        sickbeard.PLEX_UPDATE_LIBRARY = config.checkbox_to_value(plex_update_library)
+        sickbeard.PLEX_SERVER_HOST = config.clean_host(plex_server_host)
+        sickbeard.PLEX_HOST = config.clean_hosts(plex_host)
+        sickbeard.PLEX_USERNAME = plex_username
+        sickbeard.PLEX_PASSWORD = plex_password
+
+        sickbeard.USE_NMJ = config.checkbox_to_value(use_nmj)
+        sickbeard.NMJ_HOST = config.clean_host(nmj_host)
+        sickbeard.NMJ_DATABASE = nmj_database
+        sickbeard.NMJ_MOUNT = nmj_mount
+
+        sickbeard.USE_NMJv2 = config.checkbox_to_value(use_nmjv2)
+        sickbeard.NMJv2_HOST = config.clean_host(nmjv2_host)
+        sickbeard.NMJv2_DATABASE = nmjv2_database
+        sickbeard.NMJv2_DBLOC = nmjv2_dbloc
+
+        sickbeard.USE_SYNOINDEX = config.checkbox_to_value(use_synoindex)
+
+        sickbeard.USE_PYTIVO = config.checkbox_to_value(use_pytivo)
+        # sickbeard.PYTIVO_NOTIFY_ONSNATCH = config.checkbox_to_value(pytivo_notify_onsnatch)
+        # sickbeard.PYTIVO_NOTIFY_ONDOWNLOAD = config.checkbox_to_value(pytivo_notify_ondownload)
+        # sickbeard.PYTIVO_UPDATE_LIBRARY = config.checkbox_to_value(pytivo_update_library)
+        sickbeard.PYTIVO_HOST = config.clean_host(pytivo_host)
+        sickbeard.PYTIVO_SHARE_NAME = pytivo_share_name
+        sickbeard.PYTIVO_TIVO_NAME = pytivo_tivo_name
+
+        # Devices
+        sickbeard.USE_GROWL = config.checkbox_to_value(use_growl)
+        sickbeard.GROWL_NOTIFY_ONSNATCH = config.checkbox_to_value(growl_notify_onsnatch)
+        sickbeard.GROWL_NOTIFY_ONDOWNLOAD = config.checkbox_to_value(growl_notify_ondownload)
+        sickbeard.GROWL_HOST = config.clean_host(growl_host, default_port=23053)
+        sickbeard.GROWL_PASSWORD = growl_password
+
+        sickbeard.USE_PROWL = config.checkbox_to_value(use_prowl)
+        sickbeard.PROWL_NOTIFY_ONSNATCH = config.checkbox_to_value(prowl_notify_onsnatch)
+        sickbeard.PROWL_NOTIFY_ONDOWNLOAD = config.checkbox_to_value(prowl_notify_ondownload)
+        sickbeard.PROWL_API = prowl_api
+        sickbeard.PROWL_PRIORITY = prowl_priority
+
+        sickbeard.USE_LIBNOTIFY = config.checkbox_to_value(use_libnotify)
+        sickbeard.LIBNOTIFY_NOTIFY_ONSNATCH = config.checkbox_to_value(libnotify_notify_onsnatch)
+        sickbeard.LIBNOTIFY_NOTIFY_ONDOWNLOAD = config.checkbox_to_value(libnotify_notify_ondownload)
+
+        sickbeard.USE_PUSHOVER = config.checkbox_to_value(use_pushover)
+        sickbeard.PUSHOVER_NOTIFY_ONSNATCH = config.checkbox_to_value(pushover_notify_onsnatch)
+        sickbeard.PUSHOVER_NOTIFY_ONDOWNLOAD = config.checkbox_to_value(pushover_notify_ondownload)
+        sickbeard.PUSHOVER_USERKEY = pushover_userkey
+
+        sickbeard.USE_BOXCAR = config.checkbox_to_value(use_boxcar)
+        sickbeard.BOXCAR_NOTIFY_ONSNATCH = config.checkbox_to_value(boxcar_notify_onsnatch)
+        sickbeard.BOXCAR_NOTIFY_ONDOWNLOAD = config.checkbox_to_value(boxcar_notify_ondownload)
+        sickbeard.BOXCAR_USERNAME = boxcar_username
+
+        sickbeard.USE_NMA = config.checkbox_to_value(use_nma)
+        sickbeard.NMA_NOTIFY_ONSNATCH = config.checkbox_to_value(nma_notify_onsnatch)
+        sickbeard.NMA_NOTIFY_ONDOWNLOAD = config.checkbox_to_value(nma_notify_ondownload)
+        sickbeard.NMA_API = nma_api
+        sickbeard.NMA_PRIORITY = nma_priority
+
+        # Online
+        sickbeard.USE_TWITTER = config.checkbox_to_value(use_twitter)
+        sickbeard.TWITTER_NOTIFY_ONSNATCH = config.checkbox_to_value(twitter_notify_onsnatch)
+        sickbeard.TWITTER_NOTIFY_ONDOWNLOAD = config.checkbox_to_value(twitter_notify_ondownload)
+
+        sickbeard.USE_TRAKT = config.checkbox_to_value(use_trakt)
+        sickbeard.TRAKT_USERNAME = trakt_username
+        sickbeard.TRAKT_PASSWORD = trakt_password
+        sickbeard.TRAKT_API = trakt_api
+
+        sickbeard.save_config()
+
+        if len(results) > 0:
+            for x in results:
+                logger.log(x, logger.ERROR)
+            ui.notifications.error('Error(s) Saving Configuration',
+                        '<br />\n'.join(results))
+        else:
+            ui.notifications.message('Configuration Saved', ek.ek(os.path.join, sickbeard.CONFIG_FILE))
+
+        redirect("/config/notifications/")
+
+
+class ConfigHidden:
+
+    @cherrypy.expose
+    def index(self):
+
+        t = PageTemplate(file="config_hidden.tmpl")
+        t.submenu = ConfigMenu
+        return _munge(t)
+
+    @cherrypy.expose
+    def saveHidden(self, anon_redirect=None, git_path=None, extra_scripts=None, create_missing_show_dirs=None, add_shows_wo_dir=None):
+
+        results = []
+
+        sickbeard.ANON_REDIRECT = anon_redirect
+        sickbeard.GIT_PATH = git_path
+        sickbeard.EXTRA_SCRIPTS = [x.strip() for x in extra_scripts.split('|') if x.strip()]
+        sickbeard.CREATE_MISSING_SHOW_DIRS = config.checkbox_to_value(create_missing_show_dirs)
+        sickbeard.ADD_SHOWS_WO_DIR = config.checkbox_to_value(add_shows_wo_dir)
+
+        sickbeard.save_config()
+
+        if len(results) > 0:
+            for x in results:
+                logger.log(x, logger.ERROR)
+            ui.notifications.error('Error(s) Saving Configuration',
+                        '<br />\n'.join(results))
+        else:
+            ui.notifications.message('Configuration Saved', ek.ek(os.path.join, sickbeard.CONFIG_FILE))
+
+        redirect("/config/hidden/")
+
+    @cherrypy.expose
+    def sbEnded(self, username=None):
+        cherrypy.response.headers['Cache-Control'] = "max-age=0,no-cache,no-store"
+
+        ltvdb_api_parms = sickbeard.TVDB_API_PARMS.copy()
+        t = tvdb_api.Tvdb(**ltvdb_api_parms)
+
+        results = []
+        errMatch = []
+        changeState = []
+
+        myDB = db.DBConnection()
+        sql_result = myDB.select("SELECT tvdb_id,show_name,status FROM tv_shows WHERE status != 'Continuing' ORDER BY show_id DESC LIMIT 400")
+        myDB.connection.close()
+
+        if (len(sql_result)) > 1:
+            logger.log(u"There were " + str(len(sql_result)) + " shows in your database that need checking (limited to 400).", logger.MESSAGE)
+            results.append("There were <b>" + str(len(sql_result)) + "</b> shows in your database that need checking (limited to 400).<br>")
+        else:
+            logger.log(u"There were no shows that needed to be checked at this time.", logger.MESSAGE)
+            results.append("There were no shows that needed to be checked at this time.<br>")
+
+        for ended_show in sql_result:
+
+            tvdb_id = ended_show['tvdb_id']
+            show_name = ended_show['show_name']
+            status = ended_show['status']
+
+            try:
+                show = t[show_name]
+            except:
+                logger.log(u"Issue found when looking up \"%s\"" % (show_name), logger.ERROR)
+                continue
+
+            logger.log(u"Checking \"%s\" with local status \"%s\" against thetvdb" % (show_name, status), logger.MESSAGE)
+
+            show_id = show['id']
+            if int(tvdb_id) != int(show_id):
+                logger.log("Warning: Issue matching \"%s\" on tvdb. Got \"%s\" and \"%s\"" % (show_name, tvdb_id, show_id), logger.ERROR)
+                errMatch.append("<tr><td class='tvShow'><a target='_blank' href='%s/home/displayShow?show=%s'>%s</a></td><td>%s</td><td>%s</td>" % (sickbeard.WEB_ROOT, tvdb_id, show_name, tvdb_id, show_id))
+            else:
+                show_status = show['status']
+
+                if not show_status:
+                    show_status = ""
+
+                if show_status != status:
+                    changeState.append("<tr><td class='tvShow'><a target='_blank' href='%s/home/displayShow?show=%s'>%s</a></td><td>%s</td><td>%s</td>" % (sickbeard.WEB_ROOT, tvdb_id, show_name, status, show_status))
+
+            show.clear()  # needed to free up memory since python's garbage collection would keep this around
+
+        if len(errMatch):
+            errMatch.insert(0, "<br>These shows need to be removed then added back to Sick Beard to correct their TVDBID.<br><table class='tablesorter'><thead><tr><th>show name</th><th>local tvdbid</th><th>remote tvdbid</th></tr></thead>")
+            errMatch.append("</table>")
+            results += errMatch
+
+        if len(changeState):
+            changeState.insert(0, "<br>These shows need to have 'force full update' ran on them to correct their status.<br><table class='tablesorter'><thead><tr><th>show name</th><th>local status</th><th>remote status</th></tr></thead>")
+            changeState.append("</table>")
+            results += changeState
+
+        return results
+
+
+class Config:
+
+    @cherrypy.expose
+    def index(self):
+
+        t = PageTemplate(file="config.tmpl")
+        t.submenu = ConfigMenu
+        return _munge(t)
+
+    general = ConfigGeneral()
+
+    search = ConfigSearch()
+
+    postProcessing = ConfigPostProcessing()
+
+    providers = ConfigProviders()
+
+    notifications = ConfigNotifications()
+
+    hidden = ConfigHidden()
+
+
+def haveXBMC():
+    return sickbeard.USE_XBMC and sickbeard.XBMC_UPDATE_LIBRARY
+
+
+def havePLEX():
+    return sickbeard.USE_PLEX and sickbeard.PLEX_UPDATE_LIBRARY
+
+
+def HomeMenu():
+    return [
+        { 'title': 'Add Shows',              'path': 'home/addShows/',                                          },
+        { 'title': 'Manual Post-Processing', 'path': 'home/postprocess/'                                        },
+        { 'title': 'Update XBMC',            'path': 'home/updateXBMC/', 'requires': haveXBMC                   },
+        { 'title': 'Update Plex',            'path': 'home/updatePLEX/', 'requires': havePLEX                   },
+        { 'title': 'Restart',                'path': 'home/restart/?pid=' + str(sickbeard.PID), 'confirm': True   },
+        { 'title': 'Shutdown',               'path': 'home/shutdown/?pid=' + str(sickbeard.PID), 'confirm': True  },
+    ]
+
+
+class HomePostProcess:
+
+    @cherrypy.expose
+    def index(self):
+
+        t = PageTemplate(file="home_postprocess.tmpl")
+        t.submenu = HomeMenu()
+        return _munge(t)
+
+    @cherrypy.expose
+    def processEpisode(self, dir=None, nzbName=None, method=None, jobName=None, quiet=None, *args, **kwargs):
+
+        if not dir:
+            redirect("/home/postprocess/")
+        else:
+            pp_options = {}
+            for key, value in kwargs.iteritems():
+                if value == 'on':
+                    value = True
+                pp_options[key] = value
+
+            result = processTV.processDir(dir, nzbName, method=method, pp_options=pp_options)
+            if quiet != None and int(quiet) == 1:
+                return result
+
+            result = result.replace("\n", "<br />\n")
+            return _genericMessage("Postprocessing results", result)
+
+
+class NewHomeAddShows:
+
+    @cherrypy.expose
+    def index(self):
+
+        t = PageTemplate(file="home_addShows.tmpl")
+        t.submenu = HomeMenu()
+        return _munge(t)
+
+    @cherrypy.expose
+    def getTVDBLanguages(self):
+        result = tvdb_api.Tvdb().config['valid_languages']
+
+        # Make sure list is sorted alphabetically but 'en' is in front
+        if 'en' in result:
+            del result[result.index('en')]
+        result.sort()
+        result.insert(0, 'en')
+
+        return json.dumps({'results': result})
+
+    @cherrypy.expose
+    def sanitizeFileName(self, name):
+        return helpers.sanitizeFileName(name)
+
+    @cherrypy.expose
+    def searchTVDBForShowName(self, name, lang="en"):
+        if not lang or lang == 'null':
+                lang = "en"
+
+        baseURL = "http://thetvdb.com/api/GetSeries.php?"
+        nameUTF8 = name.encode('utf-8')
+
+        logger.log(u"Trying to find Show on thetvdb.com with: " + nameUTF8.decode('utf-8'), logger.DEBUG)
+
+        # Use each word in the show's name as a possible search term
+        keywords = nameUTF8.split(' ')
+
+        # Insert the whole show's name as the first search term so best results are first
+        # ex: keywords = ['Some Show Name', 'Some', 'Show', 'Name']
+        if len(keywords) > 1:
+            keywords.insert(0, nameUTF8)
+
+        # Query the TVDB for each search term and build the list of results
+        results = []
+
+        for searchTerm in keywords:
+            params = {'seriesname': searchTerm,
+                  'language': lang}
+
+            finalURL = baseURL + urllib.urlencode(params)
+
+            logger.log(u"Searching for Show with searchterm: \'" + searchTerm.decode('utf-8') + u"\' on URL " + finalURL, logger.DEBUG)
+            urlData = helpers.getURL(finalURL)
+
+            if urlData is None:
+                # When urlData is None, trouble connecting to TVDB, don't try the rest of the keywords
+                logger.log(u"Unable to get URL: " + finalURL, logger.ERROR)
+                break
+            else:
+                try:
+                    seriesXML = etree.ElementTree(etree.XML(urlData))
+                    series = seriesXML.getiterator('Series')
+
+                except Exception, e:
+                    # use finalURL in log, because urlData can be too much information
+                    logger.log(u"Unable to parse XML for some reason: " + ex(e) + " from XML: " + finalURL, logger.ERROR)
+                    series = ''
+
+                # add each result to our list
+                for curSeries in series:
+                    tvdb_id = int(curSeries.findtext('seriesid'))
+
+                    # don't add duplicates
+                    if tvdb_id in [x[0] for x in results]:
+                        continue
+
+                    results.append((tvdb_id, curSeries.findtext('SeriesName'), curSeries.findtext('FirstAired')))
+
+        lang_id = tvdb_api.Tvdb().config['langabbv_to_id'][lang]
+
+        return json.dumps({'results': results, 'langid': lang_id})
+
+    @cherrypy.expose
+    def massAddTable(self, rootDir=None):
+        t = PageTemplate(file="home_massAddTable.tmpl")
+        t.submenu = HomeMenu()
+
+        myDB = db.DBConnection()
+
+        if not rootDir:
+            return "No folders selected."
+        elif type(rootDir) != list:
+            root_dirs = [rootDir]
+        else:
+            root_dirs = rootDir
+
+        root_dirs = [urllib.unquote_plus(x) for x in root_dirs]
+
+        if sickbeard.ROOT_DIRS:
+            default_index = int(sickbeard.ROOT_DIRS.split('|')[0])
+        else:
+            default_index = 0
+
+        if len(root_dirs) > default_index:
+            tmp = root_dirs[default_index]
+            if tmp in root_dirs:
+                root_dirs.remove(tmp)
+                root_dirs = [tmp] + root_dirs
+
+        dir_list = []
+
+        for root_dir in root_dirs:
+            try:
+                file_list = ek.ek(os.listdir, root_dir)
+            except:
+                continue
+
+            for cur_file in file_list:
+
+                cur_path = ek.ek(os.path.normpath, ek.ek(os.path.join, root_dir, cur_file))
+                if not ek.ek(os.path.isdir, cur_path):
+                    continue
+
+                cur_dir = {
+                           'dir': cur_path,
+                           'display_dir': '<b>' + ek.ek(os.path.dirname, cur_path) + os.sep + '</b>' + ek.ek(os.path.basename, cur_path),
+                           }
+
+                # see if the folder is in XBMC already
+                dirResults = myDB.select("SELECT * FROM tv_shows WHERE location = ?", [cur_path])
+
+                if dirResults:
+                    cur_dir['added_already'] = True
+                else:
+                    cur_dir['added_already'] = False
+
+                dir_list.append(cur_dir)
+
+                tvdb_id = ''
+                show_name = ''
+                for cur_provider in sickbeard.metadata_provider_dict.values():
+                    (tvdb_id, show_name) = cur_provider.retrieveShowMetadata(cur_path)
+                    if tvdb_id and show_name:
+                        break
+
+                cur_dir['existing_info'] = (tvdb_id, show_name)
+
+                if tvdb_id and helpers.findCertainShow(sickbeard.showList, tvdb_id):
+                    cur_dir['added_already'] = True
+
+        t.dirList = dir_list
+
+        return _munge(t)
+
+    @cherrypy.expose
+    def newShow(self, show_to_add=None, other_shows=None):
+        """
+        Display the new show page which collects a tvdb id, folder, and extra options and
+        posts them to addNewShow
+        """
+        t = PageTemplate(file="home_newShow.tmpl")
+        t.submenu = HomeMenu()
+
+        show_dir, tvdb_id, show_name = self.split_extra_show(show_to_add)
+
+        if tvdb_id and show_name:
+            use_provided_info = True
+        else:
+            use_provided_info = False
+
+        # tell the template whether we're giving it show name & TVDB ID
+        t.use_provided_info = use_provided_info
+
+        # use the given show_dir for the tvdb search if available
+        if not show_dir:
+            t.default_show_name = ''
+        elif not show_name:
+            t.default_show_name = ek.ek(os.path.basename, ek.ek(os.path.normpath, show_dir)).replace('.', ' ')
+        else:
+            t.default_show_name = show_name
+
+        # carry a list of other dirs if given
+        if not other_shows:
+            other_shows = []
+        elif type(other_shows) != list:
+            other_shows = [other_shows]
+
+        if use_provided_info:
+            t.provided_tvdb_id = tvdb_id
+            t.provided_tvdb_name = show_name
+
+        t.provided_show_dir = show_dir
+        t.other_shows = other_shows
+
+        return _munge(t)
+
+    @cherrypy.expose
+    def addNewShow(self, whichSeries=None, tvdbLang="en", rootDir=None, defaultStatus=None,
+                   anyQualities=None, bestQualities=None, flatten_folders=None, fullShowPath=None,
+                   other_shows=None, skipShow=None):
+        """
+        Receive tvdb id, dir, and other options and create a show from them. If extra show dirs are
+        provided then it forwards back to newShow, if not it goes to /home.
+        """
+
+        # grab our list of other dirs if given
+        if not other_shows:
+            other_shows = []
+        elif type(other_shows) != list:
+            other_shows = [other_shows]
+
+        def finishAddShow():
+            # if there are no extra shows then go home
+            if not other_shows:
+                redirect("/home/")
+
+            # peel off the next one
+            next_show_dir = other_shows[0]
+            rest_of_show_dirs = other_shows[1:]
+
+            # go to add the next show
+            return self.newShow(next_show_dir, rest_of_show_dirs)
+
+        # if we're skipping then behave accordingly
+        if skipShow:
+            return finishAddShow()
+
+        # sanity check on our inputs
+        if (not rootDir and not fullShowPath) or not whichSeries:
+            return "Missing params, no tvdb id or folder:" + repr(whichSeries) + " and " + repr(rootDir) + "/" + repr(fullShowPath)
+
+        # figure out what show we're adding and where
+        series_pieces = whichSeries.partition('|')
+        if len(series_pieces) < 3:
+            return "Error with show selection."
+
+        tvdb_id = int(series_pieces[0])
+        show_name = series_pieces[2]
+
+        # use the whole path if it's given, or else append the show name to the root dir to get the full show path
+        if fullShowPath:
+            show_dir = ek.ek(os.path.normpath, fullShowPath)
+        else:
+            show_dir = ek.ek(os.path.join, rootDir, helpers.sanitizeFileName(show_name))
+
+        # blanket policy - if the dir exists you should have used "add existing show" numbnuts
+        if ek.ek(os.path.isdir, show_dir) and not fullShowPath:
+            ui.notifications.error("Unable to add show", "Folder " + show_dir + " exists already")
+            redirect("/home/addShows/existingShows/")
+
+        # don't create show dir if config says not to
+        if sickbeard.ADD_SHOWS_WO_DIR:
+            logger.log(u"Skipping initial creation of " + show_dir + " due to config.ini setting")
+        else:
+            dir_exists = helpers.makeDir(show_dir)
+            if not dir_exists:
+                logger.log(u"Unable to create the folder " + show_dir + ", can't add the show", logger.ERROR)
+                ui.notifications.error("Unable to add show", "Unable to create the folder " + show_dir + ", can't add the show")
+                redirect("/home/")
+            else:
+                helpers.chmodAsParent(show_dir)
+
+        # prepare the inputs for passing along
+        flatten_folders = config.checkbox_to_value(flatten_folders)
+
+        if not anyQualities:
+            anyQualities = []
+        if not bestQualities:
+            bestQualities = []
+        if type(anyQualities) != list:
+            anyQualities = [anyQualities]
+        if type(bestQualities) != list:
+            bestQualities = [bestQualities]
+        newQuality = Quality.combineQualities(map(int, anyQualities), map(int, bestQualities))
+
+        # add the show
+        sickbeard.showQueueScheduler.action.addShow(tvdb_id, show_dir, int(defaultStatus), newQuality, flatten_folders, tvdbLang)  # @UndefinedVariable
+        ui.notifications.message('Show added', 'Adding the specified show into ' + show_dir)
+
+        return finishAddShow()
+
+    @cherrypy.expose
+    def existingShows(self):
+        """
+        Prints out the page to add existing shows from a root dir
+        """
+        t = PageTemplate(file="home_addExistingShow.tmpl")
+        t.submenu = HomeMenu()
+
+        return _munge(t)
+
+    def split_extra_show(self, extra_show):
+        if not extra_show:
+            return (None, None, None)
+        split_vals = extra_show.split('|')
+        if len(split_vals) < 3:
+            return (extra_show, None, None)
+        show_dir = split_vals[0]
+        tvdb_id = split_vals[1]
+        show_name = '|'.join(split_vals[2:])
+
+        return (show_dir, tvdb_id, show_name)
+
+    @cherrypy.expose
+    def addExistingShows(self, shows_to_add=None, promptForSettings=None):
+        """
+        Receives a dir list and add them. Adds the ones with given TVDB IDs first, then forwards
+        along to the newShow page.
+        """
+
+        # grab a list of other shows to add, if provided
+        if not shows_to_add:
+            shows_to_add = []
+        elif type(shows_to_add) != list:
+            shows_to_add = [shows_to_add]
+
+        shows_to_add = [urllib.unquote_plus(x) for x in shows_to_add]
+
+        promptForSettings = config.checkbox_to_value(promptForSettings)
+
+        tvdb_id_given = []
+        dirs_only = []
+        # separate all the ones with TVDB IDs
+        for cur_dir in shows_to_add:
+            if not '|' in cur_dir:
+                dirs_only.append(cur_dir)
+            else:
+                show_dir, tvdb_id, show_name = self.split_extra_show(cur_dir)
+                if not show_dir or not tvdb_id or not show_name:
+                    continue
+                tvdb_id_given.append((show_dir, int(tvdb_id), show_name))
+
+        # if they want me to prompt for settings then I will just carry on to the newShow page
+        if promptForSettings and shows_to_add:
+            return self.newShow(shows_to_add[0], shows_to_add[1:])
+
+        # if they don't want me to prompt for settings then I can just add all the nfo shows now
+        num_added = 0
+        for cur_show in tvdb_id_given:
+            show_dir, tvdb_id, show_name = cur_show
+
+            # add the show
+            sickbeard.showQueueScheduler.action.addShow(tvdb_id, show_dir, SKIPPED, sickbeard.QUALITY_DEFAULT, sickbeard.FLATTEN_FOLDERS_DEFAULT)  # @UndefinedVariable
+            num_added += 1
+
+        if num_added:
+            ui.notifications.message("Shows Added", "Automatically added " + str(num_added) + " from their existing metadata files")
+
+        # if we're done then go home
+        if not dirs_only:
+            redirect("/home/")
+
+        # for the remaining shows we need to prompt for each one, so forward this on to the newShow page
+        return self.newShow(dirs_only[0], dirs_only[1:])
+
+
+ErrorLogsMenu = [
+    { 'title': 'Clear Errors', 'path': 'errorlogs/clearerrors/' },
+    #{ 'title': 'View Log',  'path': 'errorlogs/viewlog'  },
+]
+
+
+class ErrorLogs:
+
+    @cherrypy.expose
+    def index(self):
+
+        t = PageTemplate(file="errorlogs.tmpl")
+        t.submenu = ErrorLogsMenu
+
+        return _munge(t)
+
+    @cherrypy.expose
+    def clearerrors(self):
+        classes.ErrorViewer.clear()
+        redirect("/errorlogs/")
+
+    @cherrypy.expose
+    def viewlog(self, minLevel=logger.MESSAGE, maxLines=500):
+
+        t = PageTemplate(file="viewlogs.tmpl")
+        t.submenu = ErrorLogsMenu
+
+        minLevel = int(minLevel)
+
+        data = []
+        if os.path.isfile(logger.sb_log_instance.log_file_path):
+            with ek.ek(open, logger.sb_log_instance.log_file_path) as f:
+                data = f.readlines()
+
+        regex = "^(\d\d\d\d)\-(\d\d)\-(\d\d)\s*(\d\d)\:(\d\d):(\d\d)\s*([A-Z]+)\s*(.+?)\s*\:\:\s*(.*)$"
+
+        finalData = []
+
+        numLines = 0
+        lastLine = False
+        numToShow = min(maxLines, len(data))
+
+        for x in reversed(data):
+
+            x = x.decode('utf-8')
+            match = re.match(regex, x)
+
+            if match:
+                level = match.group(7)
+                if level not in logger.reverseNames:
+                    lastLine = False
+                    continue
+
+                if logger.reverseNames[level] >= minLevel:
+                    lastLine = True
+                    finalData.append(x)
+                else:
+                    lastLine = False
+                    continue
+
+            elif lastLine:
+                finalData.append("AA" + x)
+
+            numLines += 1
+
+            if numLines >= numToShow:
+                break
+
+        result = "".join(finalData)
+
+        t.logLines = result
+        t.minLevel = minLevel
+
+        return _munge(t)
+
+
+class Home:
+
+    @cherrypy.expose
+    def is_alive(self, *args, **kwargs):
+        if 'callback' in kwargs and '_' in kwargs:
+            callback, _ = kwargs['callback'], kwargs['_']
+        else:
+            return "Error: Unsupported Request. Send jsonp request with 'callback' variable in the query stiring."
+        cherrypy.response.headers['Cache-Control'] = "max-age=0,no-cache,no-store"
+        cherrypy.response.headers['Content-Type'] = 'text/javascript'
+        cherrypy.response.headers['Access-Control-Allow-Origin'] = '*'
+        cherrypy.response.headers['Access-Control-Allow-Headers'] = 'x-requested-with'
+
+        if sickbeard.started:
+            return callback + '(' + json.dumps({"msg": str(sickbeard.PID)}) + ');'
+        else:
+            return callback + '(' + json.dumps({"msg": "nope"}) + ');'
+
+    @cherrypy.expose
+    def index(self):
+
+        t = PageTemplate(file="home.tmpl")
+        t.submenu = HomeMenu()
+        return _munge(t)
+
+    addShows = NewHomeAddShows()
+
+    postprocess = HomePostProcess()
+
+    @cherrypy.expose
+    def testSABnzbd(self, host=None, username=None, password=None, apikey=None):
+
+        host = config.clean_url(host)
+
+        connection, accesMsg = sab.getSabAccesMethod(host, username, password, apikey)
+        if connection:
+            authed, authMsg = sab.testAuthentication(host, username, password, apikey)  # @UnusedVariable
+            if authed:
+                return "Success. Connected and authenticated"
+            else:
+                return "Authentication failed. SABnzbd expects '" + accesMsg + "' as authentication method"
+        else:
+            return "Unable to connect to host"
+
+    @cherrypy.expose
+    def testGrowl(self, host=None, password=None):
+        cherrypy.response.headers['Cache-Control'] = "max-age=0,no-cache,no-store"
+
+        host = config.clean_host(host, default_port=23053)
+
+        result = notifiers.growl_notifier.test_notify(host, password)
+        if password == None or password == '':
+            pw_append = ''
+        else:
+            pw_append = " with password: " + password
+
+        if result:
+            return "Registered and Tested growl successfully " + urllib.unquote_plus(host) + pw_append
+        else:
+            return "Registration and Testing of growl failed " + urllib.unquote_plus(host) + pw_append
+
+    @cherrypy.expose
+    def testProwl(self, prowl_api=None, prowl_priority=0):
+        cherrypy.response.headers['Cache-Control'] = "max-age=0,no-cache,no-store"
+
+        result = notifiers.prowl_notifier.test_notify(prowl_api, prowl_priority)
+        if result:
+            return "Test prowl notice sent successfully"
+        else:
+            return "Test prowl notice failed"
+
+    @cherrypy.expose
+    def testBoxcar(self, username=None):
+        cherrypy.response.headers['Cache-Control'] = "max-age=0,no-cache,no-store"
+
+        result = notifiers.boxcar_notifier.test_notify(username)
+        if result:
+            return "Boxcar notification succeeded. Check your Boxcar clients to make sure it worked"
+        else:
+            return "Error sending Boxcar notification"
+
+    @cherrypy.expose
+    def testPushover(self, userKey=None):
+        cherrypy.response.headers['Cache-Control'] = "max-age=0,no-cache,no-store"
+
+        result = notifiers.pushover_notifier.test_notify(userKey)
+        if result:
+            return "Pushover notification succeeded. Check your Pushover clients to make sure it worked"
+        else:
+            return "Error sending Pushover notification"
+
+    @cherrypy.expose
+    def twitterStep1(self):
+        cherrypy.response.headers['Cache-Control'] = "max-age=0,no-cache,no-store"
+
+        return notifiers.twitter_notifier._get_authorization()
+
+    @cherrypy.expose
+    def twitterStep2(self, key):
+        cherrypy.response.headers['Cache-Control'] = "max-age=0,no-cache,no-store"
+
+        result = notifiers.twitter_notifier._get_credentials(key)
+        logger.log(u"result: " + str(result))
+        if result:
+            return "Key verification successful"
+        else:
+            return "Unable to verify key"
+
+    @cherrypy.expose
+    def testTwitter(self):
+        cherrypy.response.headers['Cache-Control'] = "max-age=0,no-cache,no-store"
+
+        result = notifiers.twitter_notifier.test_notify()
+        if result:
+            return "Tweet successful, check your twitter to make sure it worked"
+        else:
+            return "Error sending Tweet"
+
+    @cherrypy.expose
+    def testXBMC(self, host=None, username=None, password=None):
+        cherrypy.response.headers['Cache-Control'] = "max-age=0,no-cache,no-store"
+
+        host = config.clean_hosts(host)
+        finalResult = ''
+
+        for curHost in [x.strip() for x in host.split(",")]:
+            curResult = notifiers.xbmc_notifier.test_notify(urllib.unquote_plus(curHost), username, password)
+            if len(curResult.split(":")) > 2 and 'OK' in curResult.split(":")[2]:
+                finalResult += "Test XBMC notice sent successfully to " + urllib.unquote_plus(curHost)
+            else:
+                finalResult += "Test XBMC notice failed to " + urllib.unquote_plus(curHost)
+            finalResult += "<br />\n"
+
+        return finalResult
+
+    @cherrypy.expose
+    def testPLEX(self, host=None, username=None, password=None):
+        cherrypy.response.headers['Cache-Control'] = "max-age=0,no-cache,no-store"
+
+        host = config.clean_hosts(host)
+        finalResult = ''
+
+        for curHost in [x.strip() for x in host.split(",")]:
+            curResult = notifiers.plex_notifier.test_notify(urllib.unquote_plus(curHost), username, password)
+            if len(curResult.split(":")) > 2 and 'OK' in curResult.split(":")[2]:
+                finalResult += "Test Plex notice sent successfully to " + urllib.unquote_plus(curHost)
+            else:
+                finalResult += "Test Plex notice failed to " + urllib.unquote_plus(curHost)
+            finalResult += "<br />\n"
+
+        return finalResult
+
+    @cherrypy.expose
+    def testLibnotify(self):
+        cherrypy.response.headers['Cache-Control'] = "max-age=0,no-cache,no-store"
+
+        if notifiers.libnotify_notifier.test_notify():
+            return "Tried sending desktop notification via libnotify"
+        else:
+            return notifiers.libnotify.diagnose()
+
+    @cherrypy.expose
+    def testNMJ(self, host=None, database=None, mount=None):
+        cherrypy.response.headers['Cache-Control'] = "max-age=0,no-cache,no-store"
+
+        host = config.clean_host(host)
+        result = notifiers.nmj_notifier.test_notify(urllib.unquote_plus(host), database, mount)
+        if result:
+            return "Successfully started the scan update for NMJ"
+        else:
+            return "Failed to start the scan update for NMJ"
+
+    @cherrypy.expose
+    def settingsNMJ(self, host=None):
+        cherrypy.response.headers['Cache-Control'] = "max-age=0,no-cache,no-store"
+
+        host = config.clean_host(host)
+        result = notifiers.nmj_notifier.notify_settings(urllib.unquote_plus(host))
+        if result:
+            return '{"message": "Got settings from %(host)s", "database": "%(database)s", "mount": "%(mount)s"}' % {"host": host, "database": sickbeard.NMJ_DATABASE, "mount": sickbeard.NMJ_MOUNT}
+        else:
+            return '{"message": "Failed! Make sure your Popcorn is on and NMJ is running. (see Log & Errors -> Debug for detailed info)", "database": "", "mount": ""}'
+
+    @cherrypy.expose
+    def testNMJv2(self, host=None):
+        cherrypy.response.headers['Cache-Control'] = "max-age=0,no-cache,no-store"
+
+        host = config.clean_host(host)
+        result = notifiers.nmjv2_notifier.test_notify(urllib.unquote_plus(host))
+        if result:
+            return "Successfully started the scan update for NMJv2"
+        else:
+            return "Failed to start the scan update for NMJv2"
+
+    @cherrypy.expose
+    def settingsNMJv2(self, host=None, dbloc=None, instance=None):
+        cherrypy.response.headers['Cache-Control'] = "max-age=0,no-cache,no-store"
+
+        host = config.clean_host(host)
+        result = notifiers.nmjv2_notifier.notify_settings(urllib.unquote_plus(host), dbloc, instance)
+        if result:
+            return '{"message": "NMJv2 Database found at: %(host)s", "database": "%(database)s"}' % {"host": host, "database": sickbeard.NMJv2_DATABASE}
+        else:
+            return '{"message": "Unable to find NMJv2 Database at location: %(dbloc)s. Is the right location selected and PCH running?", "database": ""}' % {"dbloc": dbloc}
+
+    @cherrypy.expose
+    def testTrakt(self, api=None, username=None, password=None):
+        cherrypy.response.headers['Cache-Control'] = "max-age=0,no-cache,no-store"
+
+        result = notifiers.trakt_notifier.test_notify(api, username, password)
+        if result:
+            return "Test notice sent successfully to Trakt"
+        else:
+            return "Test notice failed to Trakt"
+
+    @cherrypy.expose
+    def testNMA(self, nma_api=None, nma_priority=0):
+        cherrypy.response.headers['Cache-Control'] = "max-age=0,no-cache,no-store"
+
+        result = notifiers.nma_notifier.test_notify(nma_api, nma_priority)
+        if result:
+            return "Test NMA notice sent successfully"
+        else:
+            return "Test NMA notice failed"
+
+    @cherrypy.expose
+    def shutdown(self, pid=None):
+
+        if str(pid) != str(sickbeard.PID):
+            redirect("/home/")
+
+        threading.Timer(2, sickbeard.invoke_shutdown).start()
+
+        title = "Shutting down"
+        message = "Sick Beard is shutting down..."
+
+        return _genericMessage(title, message)
+
+    @cherrypy.expose
+    def restart(self, pid=None):
+
+        if str(pid) != str(sickbeard.PID):
+            redirect("/home/")
+
+        t = PageTemplate(file="restart.tmpl")
+        t.submenu = HomeMenu()
+
+        # do a soft restart
+        threading.Timer(2, sickbeard.invoke_restart, [False]).start()
+
+        return _munge(t)
+
+    @cherrypy.expose
+    def update(self, pid=None):
+
+        if str(pid) != str(sickbeard.PID):
+            redirect("/home/")
+
+        updated = sickbeard.versionCheckScheduler.action.update()  # @UndefinedVariable
+
+        if updated:
+            # do a hard restart
+            threading.Timer(2, sickbeard.invoke_restart, [False]).start()
+            t = PageTemplate(file="restart_bare.tmpl")
+            return _munge(t)
+        else:
+            return _genericMessage("Update Failed", "Update wasn't successful, not restarting. Check your log for more information.")
+
+    @cherrypy.expose
+    def displayShow(self, show=None):
+
+        if show == None:
+            return _genericMessage("Error", "Invalid show ID")
+        else:
+            showObj = sickbeard.helpers.findCertainShow(sickbeard.showList, int(show))
+
+            if showObj == None:
+                return _genericMessage("Error", "Show not in show list")
+
+        myDB = db.DBConnection()
+
+        seasonResults = myDB.select(
+            "SELECT DISTINCT season FROM tv_episodes WHERE showid = ? ORDER BY season desc",
+            [showObj.tvdbid]
+        )
+
+        sqlResults = myDB.select(
+            "SELECT * FROM tv_episodes WHERE showid = ? ORDER BY season DESC, episode DESC",
+            [showObj.tvdbid]
+        )
+
+        t = PageTemplate(file="displayShow.tmpl")
+        t.submenu = [ { 'title': 'Edit', 'path': 'home/editShow?show=%d' % showObj.tvdbid } ]
+
+        try:
+            t.showLoc = (showObj.location, True)
+        except sickbeard.exceptions.ShowDirNotFoundException:
+            t.showLoc = (showObj._location, False)
+
+        show_message = ''
+
+        if sickbeard.showQueueScheduler.action.isBeingAdded(showObj):  # @UndefinedVariable
+            show_message = 'This show is in the process of being downloaded from theTVDB.com - the info below is incomplete.'
+
+        elif sickbeard.showQueueScheduler.action.isBeingUpdated(showObj):  # @UndefinedVariable
+            show_message = 'The information below is in the process of being updated.'
+
+        elif sickbeard.showQueueScheduler.action.isBeingRefreshed(showObj):  # @UndefinedVariable
+            show_message = 'The episodes below are currently being refreshed from disk'
+
+        elif sickbeard.showQueueScheduler.action.isInRefreshQueue(showObj):  # @UndefinedVariable
+            show_message = 'This show is queued to be refreshed.'
+
+        elif sickbeard.showQueueScheduler.action.isInUpdateQueue(showObj):  # @UndefinedVariable
+            show_message = 'This show is queued and awaiting an update.'
+
+        if not sickbeard.showQueueScheduler.action.isBeingAdded(showObj):  # @UndefinedVariable
+            if not sickbeard.showQueueScheduler.action.isBeingUpdated(showObj):  # @UndefinedVariable
+                t.submenu.append({ 'title': 'Delete',               'path': 'home/deleteShow?show=%d' % showObj.tvdbid, 'confirm': True })
+                t.submenu.append({ 'title': 'Re-scan files',        'path': 'home/refreshShow?show=%d' % showObj.tvdbid })
+                t.submenu.append({ 'title': 'Force Full Update',    'path': 'home/updateShow?show=%d&amp;force=1' % showObj.tvdbid })
+                t.submenu.append({ 'title': 'Update show in XBMC',  'path': 'home/updateXBMC?showName=%s' % urllib.quote_plus(showObj.name.encode('utf-8')), 'requires': haveXBMC })
+                t.submenu.append({ 'title': 'Preview Rename',       'path': 'home/testRename?show=%d' % showObj.tvdbid })
+
+        t.show = showObj
+        t.sqlResults = sqlResults
+        t.seasonResults = seasonResults
+        t.show_message = show_message
+
+        epCounts = {}
+        epCats = {}
+        epCounts[Overview.SKIPPED] = 0
+        epCounts[Overview.WANTED] = 0
+        epCounts[Overview.QUAL] = 0
+        epCounts[Overview.GOOD] = 0
+        epCounts[Overview.UNAIRED] = 0
+        epCounts[Overview.SNATCHED] = 0
+
+        for curResult in sqlResults:
+
+            curEpCat = showObj.getOverview(int(curResult["status"]))
+            epCats[str(curResult["season"]) + "x" + str(curResult["episode"])] = curEpCat
+            epCounts[curEpCat] += 1
+
+        def titler(x):
+            if not x:
+                return x
+            if x.lower().startswith('a '):
+                    x = x[2:]
+            elif x.lower().startswith('the '):
+                    x = x[4:]
+            return x
+        t.sortedShowList = sorted(sickbeard.showList, lambda x, y: cmp(titler(x.name), titler(y.name)))
+
+        t.epCounts = epCounts
+        t.epCats = epCats
+
+        return _munge(t)
+
+    @cherrypy.expose
+    def plotDetails(self, show, season, episode):
+        result = db.DBConnection().action("SELECT description FROM tv_episodes WHERE showid = ? AND season = ? AND episode = ?", (show, season, episode)).fetchone()
+        return result['description'] if result else 'Episode not found.'
+
+    @cherrypy.expose
+    def editShow(self, show=None, location=None, anyQualities=[], bestQualities=[], flatten_folders=None, paused=None, directCall=False, air_by_date=None, tvdbLang=None, rls_ignore_words=None, rls_require_words=None):
+
+        if show == None:
+            errString = "Invalid show ID: " + str(show)
+            if directCall:
+                return [errString]
+            else:
+                return _genericMessage("Error", errString)
+
+        showObj = sickbeard.helpers.findCertainShow(sickbeard.showList, int(show))
+
+        if showObj == None:
+            errString = "Unable to find the specified show: " + str(show)
+            if directCall:
+                return [errString]
+            else:
+                return _genericMessage("Error", errString)
+
+        if not location and not anyQualities and not bestQualities and not flatten_folders:
+
+            t = PageTemplate(file="editShow.tmpl")
+            t.submenu = HomeMenu()
+            with showObj.lock:
+                t.show = showObj
+
+            return _munge(t)
+
+        flatten_folders = config.checkbox_to_value(flatten_folders)
+        paused = config.checkbox_to_value(paused)
+        air_by_date = config.checkbox_to_value(air_by_date)
+
+        if tvdbLang and tvdbLang in tvdb_api.Tvdb().config['valid_languages']:
+            tvdb_lang = tvdbLang
+        else:
+            tvdb_lang = showObj.lang
+
+        # if we changed the language then kick off an update
+        if tvdb_lang == showObj.lang:
+            do_update = False
+        else:
+            do_update = True
+
+        if type(anyQualities) != list:
+            anyQualities = [anyQualities]
+
+        if type(bestQualities) != list:
+            bestQualities = [bestQualities]
+
+        errors = []
+        with showObj.lock:
+            newQuality = Quality.combineQualities(map(int, anyQualities), map(int, bestQualities))
+            showObj.quality = newQuality
+
+            # reversed for now
+            if bool(showObj.flatten_folders) != bool(flatten_folders):
+                showObj.flatten_folders = flatten_folders
+                try:
+                    sickbeard.showQueueScheduler.action.refreshShow(showObj)  # @UndefinedVariable
+                except exceptions.CantRefreshException, e:
+                    errors.append("Unable to refresh this show: " + ex(e))
+
+            showObj.paused = paused
+
+            # if this routine was called via the mass edit, do not change the options that are not passed
+            if not directCall:
+                showObj.air_by_date = air_by_date
+                showObj.lang = tvdb_lang
+                showObj.rls_ignore_words = rls_ignore_words.strip()
+                showObj.rls_require_words = rls_require_words.strip()
+
+            # if we change location clear the db of episodes, change it, write to db, and rescan
+            if os.path.normpath(showObj._location) != os.path.normpath(location):
+                logger.log(os.path.normpath(showObj._location) + " != " + os.path.normpath(location), logger.DEBUG)
+                if not ek.ek(os.path.isdir, location):
+                    errors.append("New location <tt>%s</tt> does not exist" % location)
+
+                # don't bother if we're going to update anyway
+                elif not do_update:
+                    # change it
+                    try:
+                        showObj.location = location
+                        try:
+                            sickbeard.showQueueScheduler.action.refreshShow(showObj)  # @UndefinedVariable
+                        except exceptions.CantRefreshException, e:
+                            errors.append("Unable to refresh this show:" + ex(e))
+                        # grab updated info from TVDB
+                        #showObj.loadEpisodesFromTVDB()
+                        # rescan the episodes in the new folder
+                    except exceptions.NoNFOException:
+                        errors.append("The folder at <tt>%s</tt> doesn't contain a tvshow.nfo - copy your files to that folder before you change the directory in Sick Beard." % location)
+
+            # save it to the DB
+            showObj.saveToDB()
+
+        # force the update
+        if do_update:
+            try:
+                sickbeard.showQueueScheduler.action.updateShow(showObj, True)  # @UndefinedVariable
+                time.sleep(1)
+            except exceptions.CantUpdateException, e:
+                errors.append("Unable to force an update on the show.")
+
+        if directCall:
+            return errors
+
+        if len(errors) > 0:
+            ui.notifications.error('%d error%s while saving changes:' % (len(errors), "" if len(errors) == 1 else "s"),
+                        '<ul>' + '\n'.join(['<li>%s</li>' % error for error in errors]) + "</ul>")
+
+        redirect("/home/displayShow?show=" + show)
+
+    @cherrypy.expose
+    def deleteShow(self, show=None):
+
+        if show == None:
+            return _genericMessage("Error", "Invalid show ID")
+
+        showObj = sickbeard.helpers.findCertainShow(sickbeard.showList, int(show))
+
+        if showObj == None:
+            return _genericMessage("Error", "Unable to find the specified show")
+
+        if sickbeard.showQueueScheduler.action.isBeingAdded(showObj) or sickbeard.showQueueScheduler.action.isBeingUpdated(showObj):  # @UndefinedVariable
+            return _genericMessage("Error", "Shows can't be deleted while they're being added or updated.")
+
+        showObj.deleteShow()
+
+        ui.notifications.message('<b>%s</b> has been deleted' % showObj.name)
+        redirect("/home/")
+
+    @cherrypy.expose
+    def refreshShow(self, show=None):
+
+        if show == None:
+            return _genericMessage("Error", "Invalid show ID")
+
+        showObj = sickbeard.helpers.findCertainShow(sickbeard.showList, int(show))
+
+        if showObj == None:
+            return _genericMessage("Error", "Unable to find the specified show")
+
+        # force the update from the DB
+        try:
+            sickbeard.showQueueScheduler.action.refreshShow(showObj)  # @UndefinedVariable
+        except exceptions.CantRefreshException, e:
+            ui.notifications.error("Unable to refresh this show.", ex(e))
+
+        time.sleep(3)
+
+        redirect("/home/displayShow?show=" + str(showObj.tvdbid))
+
+    @cherrypy.expose
+    def updateShow(self, show=None, force=0):
+
+        if show == None:
+            return _genericMessage("Error", "Invalid show ID")
+
+        showObj = sickbeard.helpers.findCertainShow(sickbeard.showList, int(show))
+
+        if showObj == None:
+            return _genericMessage("Error", "Unable to find the specified show")
+
+        # force the update
+        try:
+            sickbeard.showQueueScheduler.action.updateShow(showObj, bool(force))  # @UndefinedVariable
+        except exceptions.CantUpdateException, e:
+            ui.notifications.error("Unable to update this show.", ex(e))
+
+        # just give it some time
+        time.sleep(3)
+
+        redirect("/home/displayShow?show=" + str(showObj.tvdbid))
+
+    @cherrypy.expose
+    def updateXBMC(self, showName=None):
+        if sickbeard.XBMC_UPDATE_ONLYFIRST:
+            # only send update to first host in the list -- workaround for xbmc sql backend users
+            host = sickbeard.XBMC_HOST.split(",")[0].strip()
+        else:
+            host = sickbeard.XBMC_HOST
+
+        if notifiers.xbmc_notifier.update_library(showName=showName):
+            ui.notifications.message("Library update command sent to XBMC host(s): " + host)
+        else:
+            ui.notifications.error("Unable to contact one or more XBMC host(s): " + host)
+        redirect("/home/")
+
+    @cherrypy.expose
+    def updatePLEX(self):
+        if notifiers.plex_notifier.update_library():
+            ui.notifications.message("Library update command sent to Plex Media Server host: " + sickbeard.PLEX_SERVER_HOST)
+        else:
+            ui.notifications.error("Unable to contact Plex Media Server host: " + sickbeard.PLEX_SERVER_HOST)
+        redirect("/home/")
+
+    @cherrypy.expose
+    def setStatus(self, show=None, eps=None, status=None, direct=False):
+
+        if show == None or eps == None or status == None:
+            errMsg = "You must specify a show and at least one episode"
+            if direct:
+                ui.notifications.error('Error', errMsg)
+                return json.dumps({'result': 'error'})
+            else:
+                return _genericMessage("Error", errMsg)
+
+        if not statusStrings.has_key(int(status)):
+            errMsg = "Invalid status"
+            if direct:
+                ui.notifications.error('Error', errMsg)
+                return json.dumps({'result': 'error'})
+            else:
+                return _genericMessage("Error", errMsg)
+
+        showObj = sickbeard.helpers.findCertainShow(sickbeard.showList, int(show))
+
+        if showObj == None:
+            errMsg = "Error", "Show not in show list"
+            if direct:
+                ui.notifications.error('Error', errMsg)
+                return json.dumps({'result': 'error'})
+            else:
+                return _genericMessage("Error", errMsg)
+
+        segment_list = []
+
+        if eps != None:
+
+            for curEp in eps.split('|'):
+
+                logger.log(u"Attempting to set status on episode " + curEp + " to " + status, logger.DEBUG)
+
+                epInfo = curEp.split('x')
+
+                epObj = showObj.getEpisode(int(epInfo[0]), int(epInfo[1]))
+
+                if int(status) == WANTED:
+                    # figure out what segment the episode is in and remember it so we can backlog it
+                    if epObj.show.air_by_date:
+                        ep_segment = str(epObj.airdate)[:7]
+                    else:
+                        ep_segment = epObj.season
+
+                    if ep_segment not in segment_list:
+                        segment_list.append(ep_segment)
+
+                if epObj == None:
+                    return _genericMessage("Error", "Episode couldn't be retrieved")
+
+                with epObj.lock:
+                    # don't let them mess up UNAIRED episodes
+                    if epObj.status == UNAIRED:
+                        logger.log(u"Refusing to change status of " + curEp + " because it is UNAIRED", logger.ERROR)
+                        continue
+
+                    if int(status) in Quality.DOWNLOADED and epObj.status not in Quality.SNATCHED + Quality.SNATCHED_PROPER + Quality.DOWNLOADED + [IGNORED] and not ek.ek(os.path.isfile, epObj.location):
+                        logger.log(u"Refusing to change status of " + curEp + " to DOWNLOADED because it's not SNATCHED/DOWNLOADED", logger.ERROR)
+                        continue
+
+                    epObj.status = int(status)
+                    epObj.saveToDB()
+
+        msg = "Backlog was automatically started for the following seasons of <b>" + showObj.name + "</b>:<br /><ul>"
+        for cur_segment in segment_list:
+            msg += "<li>Season " + str(cur_segment) + "</li>"
+            logger.log(u"Sending backlog for " + showObj.name + " season " + str(cur_segment) + " because some eps were set to wanted")
+            cur_backlog_queue_item = search_queue.BacklogQueueItem(showObj, cur_segment)
+            sickbeard.searchQueueScheduler.action.add_item(cur_backlog_queue_item)  # @UndefinedVariable
+        msg += "</ul>"
+
+        if segment_list:
+            ui.notifications.message("Backlog started", msg)
+
+        if direct:
+            return json.dumps({'result': 'success'})
+        else:
+            redirect("/home/displayShow?show=" + show)
+
+    @cherrypy.expose
+    def testRename(self, show=None):
+
+        if show == None:
+            return _genericMessage("Error", "You must specify a show")
+
+        showObj = sickbeard.helpers.findCertainShow(sickbeard.showList, int(show))
+
+        if showObj == None:
+            return _genericMessage("Error", "Show not in show list")
+
+        try:
+            show_loc = showObj.location  # @UnusedVariable
+        except exceptions.ShowDirNotFoundException:
+            return _genericMessage("Error", "Can't rename episodes when the show dir is missing.")
+
+        ep_obj_rename_list = []
+
+        ep_obj_list = showObj.getAllEpisodes(has_location=True)
+
+        for cur_ep_obj in ep_obj_list:
+            # Only want to rename if we have a location
+            if cur_ep_obj.location:
+                if cur_ep_obj.relatedEps:
+                    # do we have one of multi-episodes in the rename list already
+                    have_already = False
+                    for cur_related_ep in cur_ep_obj.relatedEps + [cur_ep_obj]:
+                        if cur_related_ep in ep_obj_rename_list:
+                            have_already = True
+                            break
+                    if not have_already:
+                        ep_obj_rename_list.append(cur_ep_obj)
+
+                else:
+                    ep_obj_rename_list.append(cur_ep_obj)
+
+        if ep_obj_rename_list:
+            # present season DESC episode DESC on screen
+            ep_obj_rename_list.reverse()
+
+        t = PageTemplate(file="testRename.tmpl")
+        t.submenu = [{'title': 'Edit', 'path': 'home/editShow?show=%d' % showObj.tvdbid}]
+        t.ep_obj_list = ep_obj_rename_list
+        t.show = showObj
+
+        return _munge(t)
+
+    @cherrypy.expose
+    def doRename(self, show=None, eps=None):
+
+        if show == None or eps == None:
+            errMsg = "You must specify a show and at least one episode"
+            return _genericMessage("Error", errMsg)
+
+        show_obj = sickbeard.helpers.findCertainShow(sickbeard.showList, int(show))
+
+        if show_obj == None:
+            errMsg = "Error", "Show not in show list"
+            return _genericMessage("Error", errMsg)
+
+        try:
+            show_loc = show_obj.location  # @UnusedVariable
+        except exceptions.ShowDirNotFoundException:
+            return _genericMessage("Error", "Can't rename episodes when the show dir is missing.")
+
+        myDB = db.DBConnection()
+
+        if eps == None:
+            redirect("/home/displayShow?show=" + show)
+
+        for curEp in eps.split('|'):
+
+            epInfo = curEp.split('x')
+
+            # this is probably the worst possible way to deal with double eps but I've kinda painted myself into a corner here with this stupid database
+            ep_result = myDB.select("SELECT * FROM tv_episodes WHERE showid = ? AND season = ? AND episode = ? AND 5=5", [show, epInfo[0], epInfo[1]])
+            if not ep_result:
+                logger.log(u"Unable to find an episode for " + curEp + ", skipping", logger.WARNING)
+                continue
+
+            related_eps_result = myDB.select("SELECT * FROM tv_episodes WHERE location = ? AND episode != ?", [ep_result[0]["location"], epInfo[1]])
+
+            root_ep_obj = show_obj.getEpisode(int(epInfo[0]), int(epInfo[1]))
+            root_ep_obj.relatedEps = []
+
+            for cur_related_ep in related_eps_result:
+                related_ep_obj = show_obj.getEpisode(int(cur_related_ep["season"]), int(cur_related_ep["episode"]))
+                if related_ep_obj not in root_ep_obj.relatedEps:
+                    root_ep_obj.relatedEps.append(related_ep_obj)
+
+            root_ep_obj.rename()
+
+        redirect("/home/displayShow?show=" + show)
+
+    @cherrypy.expose
+    def searchEpisode(self, show=None, season=None, episode=None):
+
+        # retrieve the episode object and fail if we can't get one
+        ep_obj = _getEpisode(show, season, episode)
+        if isinstance(ep_obj, str):
+            return json.dumps({'result': 'failure'})
+
+        # make a queue item for it and put it on the queue
+        ep_queue_item = search_queue.ManualSearchQueueItem(ep_obj)
+        sickbeard.searchQueueScheduler.action.add_item(ep_queue_item)  # @UndefinedVariable
+
+        # wait until the queue item tells us whether it worked or not
+        while ep_queue_item.success == None:  # @UndefinedVariable
+            time.sleep(1)
+
+        # return the correct json value
+        if ep_queue_item.success:
+            return json.dumps({'result': statusStrings[ep_obj.status]})
+
+        return json.dumps({'result': 'failure'})
+
+
+class UI:
+
+    @cherrypy.expose
+    def add_message(self):
+
+        ui.notifications.message('Test 1', 'This is test number 1')
+        ui.notifications.error('Test 2', 'This is test number 2')
+
+        return "ok"
+
+    @cherrypy.expose
+    def get_messages(self):
+        messages = {}
+        cur_notification_num = 1
+        for cur_notification in ui.notifications.get_notifications():
+            messages['notification-' + str(cur_notification_num)] = {'title': cur_notification.title,
+                                                                   'message': cur_notification.message,
+                                                                   'type': cur_notification.type}
+            cur_notification_num += 1
+
+        return json.dumps(messages)
+
+
+class WebInterface:
+
+    @cherrypy.expose
+    def robots_txt(self):
+        """ Keep web crawlers out """
+        cherrypy.response.headers['Content-Type'] = 'text/plain'
+        return 'User-agent: *\nDisallow: /\n'
+
+    @cherrypy.expose
+    def index(self):
+
+        redirect("/home/")
+
+    @cherrypy.expose
+    def showPoster(self, show=None, which=None):
+
+        if which == 'poster':
+            default_image_name = 'poster.png'
+        else:
+            default_image_name = 'banner.png'
+
+        default_image_path = ek.ek(os.path.join, sickbeard.PROG_DIR, 'data', 'images', default_image_name)
+        if show is None:
+            return cherrypy.lib.static.serve_file(default_image_path, content_type="image/png")
+        else:
+            showObj = sickbeard.helpers.findCertainShow(sickbeard.showList, int(show))
+
+        if showObj is None:
+            return cherrypy.lib.static.serve_file(default_image_path, content_type="image/png")
+
+        cache_obj = image_cache.ImageCache()
+
+        if which == 'poster':
+            image_file_name = cache_obj.poster_path(showObj.tvdbid)
+        # this is for 'banner' but also the default case
+        else:
+            image_file_name = cache_obj.banner_path(showObj.tvdbid)
+
+        if ek.ek(os.path.isfile, image_file_name):
+            # use startup argument to prevent using PIL even if installed
+            if sickbeard.NO_RESIZE:
+                return cherrypy.lib.static.serve_file(image_file_name, content_type="image/jpeg")
+            try:
+                from PIL import Image
+                from cStringIO import StringIO
+            except ImportError:  # PIL isn't installed
+                return cherrypy.lib.static.serve_file(image_file_name, content_type="image/jpeg")
+            else:
+                im = Image.open(image_file_name)
+                if im.mode == 'P':  # Convert GIFs to RGB
+                    im = im.convert('RGB')
+                if which == 'banner':
+                    size = 606, 112
+                elif which == 'poster':
+                    size = 136, 200
+                else:
+                    return cherrypy.lib.static.serve_file(image_file_name, content_type="image/jpeg")
+                im = im.resize(size, Image.ANTIALIAS)
+                imgbuffer = StringIO()
+                im.save(imgbuffer, 'JPEG', quality=85)
+                cherrypy.response.headers['Content-Type'] = 'image/jpeg'
+                return imgbuffer.getvalue()
+        else:
+            return cherrypy.lib.static.serve_file(default_image_path, content_type="image/png")
+
+    @cherrypy.expose
+    def setComingEpsLayout(self, layout):
+        if layout not in ('poster', 'banner', 'list'):
+            layout = 'banner'
+
+        sickbeard.COMING_EPS_LAYOUT = layout
+
+        redirect("/comingEpisodes/")
+
+    @cherrypy.expose
+    def toggleComingEpsDisplayPaused(self):
+
+        sickbeard.COMING_EPS_DISPLAY_PAUSED = not sickbeard.COMING_EPS_DISPLAY_PAUSED
+
+        redirect("/comingEpisodes/")
+
+    @cherrypy.expose
+    def setComingEpsSort(self, sort):
+        if sort not in ('date', 'network', 'show'):
+            sort = 'date'
+
+        sickbeard.COMING_EPS_SORT = sort
+
+        redirect("/comingEpisodes/")
+
+    @cherrypy.expose
+    def comingEpisodes(self, layout="None"):
+
+        myDB = db.DBConnection()
+
+        today = datetime.date.today().toordinal()
+        next_week = (datetime.date.today() + datetime.timedelta(days=7)).toordinal()
+        recently = (datetime.date.today() - datetime.timedelta(days=3)).toordinal()
+
+        done_show_list = []
+        qualList = Quality.DOWNLOADED + Quality.SNATCHED + [ARCHIVED, IGNORED]
+        sql_results = myDB.select("SELECT *, tv_shows.status as show_status FROM tv_episodes, tv_shows WHERE season != 0 AND airdate >= ? AND airdate < ? AND tv_shows.tvdb_id = tv_episodes.showid AND tv_episodes.status NOT IN (" + ','.join(['?'] * len(qualList)) + ")", [today, next_week] + qualList)
+        for cur_result in sql_results:
+            done_show_list.append(int(cur_result["showid"]))
+
+        more_sql_results = myDB.select("SELECT *, tv_shows.status as show_status FROM tv_episodes outer_eps, tv_shows WHERE season != 0 AND showid NOT IN (" + ','.join(['?'] * len(done_show_list)) + ") AND tv_shows.tvdb_id = outer_eps.showid AND airdate = (SELECT airdate FROM tv_episodes inner_eps WHERE inner_eps.season != 0 AND inner_eps.showid = outer_eps.showid AND inner_eps.airdate >= ? ORDER BY inner_eps.airdate ASC LIMIT 1) AND outer_eps.status NOT IN (" + ','.join(['?'] * len(Quality.DOWNLOADED + Quality.SNATCHED)) + ")", done_show_list + [next_week] + Quality.DOWNLOADED + Quality.SNATCHED)
+        sql_results += more_sql_results
+
+        more_sql_results = myDB.select("SELECT *, tv_shows.status as show_status FROM tv_episodes, tv_shows WHERE season != 0 AND tv_shows.tvdb_id = tv_episodes.showid AND airdate < ? AND airdate >= ? AND tv_episodes.status = ? AND tv_episodes.status NOT IN (" + ','.join(['?'] * len(qualList)) + ")", [today, recently, WANTED] + qualList)
+        sql_results += more_sql_results
+
+        # sort by air date
+        sorts = {
+            'date': (lambda x, y: cmp(int(x["airdate"]), int(y["airdate"]))),
+            'show': (lambda a, b: cmp(a["show_name"], b["show_name"])),
+            'network': (lambda a, b: cmp(a["network"], b["network"])),
+        }
+
+        sql_results.sort(sorts[sickbeard.COMING_EPS_SORT])
+
+        t = PageTemplate(file="comingEpisodes.tmpl")
+        paused_item = { 'title': '', 'path': 'toggleComingEpsDisplayPaused' }
+        paused_item['title'] = 'Hide Paused' if sickbeard.COMING_EPS_DISPLAY_PAUSED else 'Show Paused'
+        t.submenu = [
+            { 'title': 'Sort by:', 'path': {'Date': 'setComingEpsSort/?sort=date',
+                                            'Show': 'setComingEpsSort/?sort=show',
+                                            'Network': 'setComingEpsSort/?sort=network',
+                                           }},
+
+            { 'title': 'Layout:', 'path': {'Banner': 'setComingEpsLayout/?layout=banner',
+                                           'Poster': 'setComingEpsLayout/?layout=poster',
+                                           'List': 'setComingEpsLayout/?layout=list',
+                                           }},
+            paused_item,
+        ]
+
+        t.next_week = next_week
+        t.today = today
+        t.sql_results = sql_results
+
+        # allow local overriding of layout parameter
+        if layout and layout in ('poster', 'banner', 'list'):
+            t.layout = layout
+        else:
+            t.layout = sickbeard.COMING_EPS_LAYOUT
+
+        return _munge(t)
+
+    manage = Manage()
+
+    history = History()
+
+    config = Config()
+
+    home = Home()
+
+    api = Api()
+
+    browser = browser.WebFileBrowser()
+
+    errorlogs = ErrorLogs()
+
+    ui = UI()