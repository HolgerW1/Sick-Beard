# Author: Nic Wolfe <nic@wolfeden.ca>
# URL: http://code.google.com/p/sickbeard/
#
# This file is part of Sick Beard.
#
# Sick Beard is free software: you can redistribute it and/or modify
# it under the terms of the GNU General Public License as published by
# the Free Software Foundation, either version 3 of the License, or
# (at your option) any later version.
#
# Sick Beard is distributed in the hope that it will be useful,
# but WITHOUT ANY WARRANTY; without even the implied warranty of
# MERCHANTABILITY or FITNESS FOR A PARTICULAR PURPOSE.  See the
# GNU General Public License for more details.
#
# You should have received a copy of the GNU General Public License
# along with Sick Beard.  If not, see <http://www.gnu.org/licenses/>.



import urllib
import datetime
import re

import xml.etree.cElementTree as etree

import sickbeard
import generic

from sickbeard import classes, sceneHelpers

from sickbeard import exceptions
from sickbeard.common import *
from sickbeard import logger
from sickbeard import tvcache

from lib.tvnamer.utils import FileParser
from lib.tvnamer import tvnamer_exceptions

class NewznabProvider(generic.NZBProvider):

	def __init__(self, name, url, key=''):

		generic.NZBProvider.__init__(self, name)

		self.cache = NewznabCache(self)

		self.url = url
		self.key = key

		self.enabled = True
		self.supportsBacklog = True

		self.default = False

	def configStr(self):
		return self.name + '|' + self.url + '|' + self.key + '|' + str(int(self.enabled))

	def imageName(self):
		return 'newznab.gif'

	def isEnabled(self):
		return self.enabled

	def findEpisode (self, episode, manualSearch=False):

		nzbResults = generic.NZBProvider.findEpisode(self, episode, manualSearch)

		# if we got some results then use them no matter what.
		# OR
		# return anyway unless we're doing a backlog/missing or manual search
		if nzbResults or not manualSearch:
			return nzbResults

		itemList = []
		results = []

		itemList += self._doSearch(episode.show, episode.season, episode.episode)

		for item in itemList:

			title = item.findtext('title')
			url = item.findtext('link')

			quality = self.getQuality(item)

			if not episode.show.wantEpisode(episode.season, episode.episode, quality, manualSearch):
				logger.log(u"Ignoring result "+title+" because we don't want an episode that is "+Quality.qualityStrings[quality], logger.DEBUG)
				continue

			logger.log(u"Found result " + title + " at " + url, logger.DEBUG)

			result = self.getResult([episode])
			result.url = url
			result.name = title
			result.quality = quality

			results.append(result)

		return results


	def _get_season_search_strings(self, show, season=None, episode=None):

		params = {}

		if not show:
			return params
		
		# search directly by tvrage id
		params['rid'] = show.tvrid

		if season != None:
			# air-by-date means &season=2010&q=2010.03, no other way to do it atm
			if show.is_air_by_date:
				params['season'] = season.split('-')[0]
				params['q'] = season.replace('-', '.')
			else:
				params['season'] = season
<<<<<<< HEAD

			if episode:
				params['ep'] = episode
		
		logger.log("using "+str(params))

=======

			if episode:
				params['ep'] = episode
		
>>>>>>> 59033b0d
		return [params]

	def _doGeneralSearch(self, search_string):
		return self._doSearch({'q': search_string})

	#def _doSearch(self, show, season=None, episode=None, search=None):
<<<<<<< HEAD
	def _doSearch(self, search_params, quotes=False, english=True):
=======
	def _doSearch(self, search_params):
>>>>>>> 59033b0d

		params = {"t": "tvsearch",
				  "maxage": sickbeard.USENET_RETENTION,
				  "limit": 100,
				  "cat": '5030,5040'}

<<<<<<< HEAD
		logger.log("params: "+str(params)+" search_params: "+str(search_params))

=======
>>>>>>> 59033b0d
		if search_params:
			params.update(search_params)

		if self.key:
			params['apikey'] = self.key

		searchURL = self.url + 'api?' + urllib.urlencode(params)

		logger.log(u"Search url: " + searchURL, logger.DEBUG)

		data = self.getURL(searchURL)

		if data == None:
			return []

		try:
			responseSoup = etree.ElementTree(etree.XML(data))
			items = responseSoup.getiterator('item')
		except Exception, e:
			logger.log(u"Error trying to load "+self.name+" RSS feed: "+str(e).decode('utf-8'), logger.ERROR)
			logger.log(u"RSS data: "+data, logger.DEBUG)
			return []

		if responseSoup.getroot().tag == 'error':
			code = responseSoup.getroot().get('code')
			if code == '100':
				raise exceptions.AuthException("Your API key for "+self.name+" is incorrect, check your config.")
			elif code == '101':
				raise exceptions.AuthException("Your account on "+self.name+" has been suspended, contact the administrator.")
			elif code == '102':
				raise exceptions.AuthException("Your account isn't allowed to use the API on "+self.name+", contact the administrator")
			else:
				logger.log(u"Unknown error given from "+self.name+": "+responseSoup.getroot().get('description'), logger.ERROR)
				return []

		if responseSoup.getroot().tag != 'rss':
			logger.log(u"Resulting XML from "+self.name+" isn't RSS, not parsing it", logger.ERROR)
			return []

		results = []

		for curItem in items:
			title = curItem.findtext('title')
			url = curItem.findtext('link')

			if not title or not url:
				logger.log(u"The XML returned from the "+self.name+" RSS feed is incomplete, this result is unusable: "+data, logger.ERROR)
				continue

			url = url.replace('&amp;','&')

			results.append(curItem)

		return results

	def findPropers(self, date=None):

		return []

		results = []

		for curResult in self._doGeneralSearch("proper repack"):

			match = re.search('(\w{3}, \d{1,2} \w{3} \d{4} \d\d:\d\d:\d\d) [\+\-]\d{4}', curResult.findtext('pubDate'))
			if not match:
				continue

			resultDate = datetime.datetime.strptime(match.group(1), "%a, %d %b %Y %H:%M:%S")

			if date == None or resultDate > date:
				results.append(classes.Proper(curResult.findtext('title'), curResult.findtext('link'), resultDate))

		return results

class NewznabCache(tvcache.TVCache):

	def __init__(self, provider):

		tvcache.TVCache.__init__(self, provider)

		# only poll newznab providers every 15 minutes max
		self.minTime = 15

	def _getRSSData(self):

		params = {"t": "tvsearch",
				  "age": sickbeard.USENET_RETENTION,
				  "cat": '5040,5030'}

		if self.provider.key:
			params['apikey'] = self.provider.key

		url = self.provider.url + 'api?' + urllib.urlencode(params)

		logger.log(self.provider.name + " cache update URL: "+ url, logger.DEBUG)

		data = self.provider.getURL(url)

		return data

	def _checkAuth(self, data):

		try:
			responseSoup = etree.ElementTree(etree.XML(data))
		except Exception, e:
			return True

		if responseSoup.getroot().tag == 'error':
			code = responseSoup.getroot().get('code')
			if code == '100':
				raise exceptions.AuthException("Your API key for "+self.provider.name+" is incorrect, check your config.")
			elif code == '101':
				raise exceptions.AuthException("Your account on "+self.provider.name+" has been suspended, contact the administrator.")
			elif code == '102':
				raise exceptions.AuthException("Your account isn't allowed to use the API on "+self.provider.name+", contact the administrator")
			else:
				logger.log(u"Unknown error given from "+self.provider.name+": "+responseSoup.getroot().get('description'), logger.ERROR)
				return False

		return True
<|MERGE_RESOLUTION|>--- conflicted
+++ resolved
@@ -1,274 +1,256 @@
-# Author: Nic Wolfe <nic@wolfeden.ca>
-# URL: http://code.google.com/p/sickbeard/
-#
-# This file is part of Sick Beard.
-#
-# Sick Beard is free software: you can redistribute it and/or modify
-# it under the terms of the GNU General Public License as published by
-# the Free Software Foundation, either version 3 of the License, or
-# (at your option) any later version.
-#
-# Sick Beard is distributed in the hope that it will be useful,
-# but WITHOUT ANY WARRANTY; without even the implied warranty of
-# MERCHANTABILITY or FITNESS FOR A PARTICULAR PURPOSE.  See the
-# GNU General Public License for more details.
-#
-# You should have received a copy of the GNU General Public License
-# along with Sick Beard.  If not, see <http://www.gnu.org/licenses/>.
-
-
-
-import urllib
-import datetime
-import re
-
-import xml.etree.cElementTree as etree
-
-import sickbeard
-import generic
-
-from sickbeard import classes, sceneHelpers
-
-from sickbeard import exceptions
-from sickbeard.common import *
-from sickbeard import logger
-from sickbeard import tvcache
-
-from lib.tvnamer.utils import FileParser
-from lib.tvnamer import tvnamer_exceptions
-
-class NewznabProvider(generic.NZBProvider):
-
-	def __init__(self, name, url, key=''):
-
-		generic.NZBProvider.__init__(self, name)
-
-		self.cache = NewznabCache(self)
-
-		self.url = url
-		self.key = key
-
-		self.enabled = True
-		self.supportsBacklog = True
-
-		self.default = False
-
-	def configStr(self):
-		return self.name + '|' + self.url + '|' + self.key + '|' + str(int(self.enabled))
-
-	def imageName(self):
-		return 'newznab.gif'
-
-	def isEnabled(self):
-		return self.enabled
-
-	def findEpisode (self, episode, manualSearch=False):
-
-		nzbResults = generic.NZBProvider.findEpisode(self, episode, manualSearch)
-
-		# if we got some results then use them no matter what.
-		# OR
-		# return anyway unless we're doing a backlog/missing or manual search
-		if nzbResults or not manualSearch:
-			return nzbResults
-
-		itemList = []
-		results = []
-
-		itemList += self._doSearch(episode.show, episode.season, episode.episode)
-
-		for item in itemList:
-
-			title = item.findtext('title')
-			url = item.findtext('link')
-
-			quality = self.getQuality(item)
-
-			if not episode.show.wantEpisode(episode.season, episode.episode, quality, manualSearch):
-				logger.log(u"Ignoring result "+title+" because we don't want an episode that is "+Quality.qualityStrings[quality], logger.DEBUG)
-				continue
-
-			logger.log(u"Found result " + title + " at " + url, logger.DEBUG)
-
-			result = self.getResult([episode])
-			result.url = url
-			result.name = title
-			result.quality = quality
-
-			results.append(result)
-
-		return results
-
-
-	def _get_season_search_strings(self, show, season=None, episode=None):
-
-		params = {}
-
-		if not show:
-			return params
-		
-		# search directly by tvrage id
-		params['rid'] = show.tvrid
-
-		if season != None:
-			# air-by-date means &season=2010&q=2010.03, no other way to do it atm
-			if show.is_air_by_date:
-				params['season'] = season.split('-')[0]
-				params['q'] = season.replace('-', '.')
-			else:
-				params['season'] = season
-<<<<<<< HEAD
-
-			if episode:
-				params['ep'] = episode
-		
-		logger.log("using "+str(params))
-
-=======
-
-			if episode:
-				params['ep'] = episode
-		
->>>>>>> 59033b0d
-		return [params]
-
-	def _doGeneralSearch(self, search_string):
-		return self._doSearch({'q': search_string})
-
-	#def _doSearch(self, show, season=None, episode=None, search=None):
-<<<<<<< HEAD
-	def _doSearch(self, search_params, quotes=False, english=True):
-=======
-	def _doSearch(self, search_params):
->>>>>>> 59033b0d
-
-		params = {"t": "tvsearch",
-				  "maxage": sickbeard.USENET_RETENTION,
-				  "limit": 100,
-				  "cat": '5030,5040'}
-
-<<<<<<< HEAD
-		logger.log("params: "+str(params)+" search_params: "+str(search_params))
-
-=======
->>>>>>> 59033b0d
-		if search_params:
-			params.update(search_params)
-
-		if self.key:
-			params['apikey'] = self.key
-
-		searchURL = self.url + 'api?' + urllib.urlencode(params)
-
-		logger.log(u"Search url: " + searchURL, logger.DEBUG)
-
-		data = self.getURL(searchURL)
-
-		if data == None:
-			return []
-
-		try:
-			responseSoup = etree.ElementTree(etree.XML(data))
-			items = responseSoup.getiterator('item')
-		except Exception, e:
-			logger.log(u"Error trying to load "+self.name+" RSS feed: "+str(e).decode('utf-8'), logger.ERROR)
-			logger.log(u"RSS data: "+data, logger.DEBUG)
-			return []
-
-		if responseSoup.getroot().tag == 'error':
-			code = responseSoup.getroot().get('code')
-			if code == '100':
-				raise exceptions.AuthException("Your API key for "+self.name+" is incorrect, check your config.")
-			elif code == '101':
-				raise exceptions.AuthException("Your account on "+self.name+" has been suspended, contact the administrator.")
-			elif code == '102':
-				raise exceptions.AuthException("Your account isn't allowed to use the API on "+self.name+", contact the administrator")
-			else:
-				logger.log(u"Unknown error given from "+self.name+": "+responseSoup.getroot().get('description'), logger.ERROR)
-				return []
-
-		if responseSoup.getroot().tag != 'rss':
-			logger.log(u"Resulting XML from "+self.name+" isn't RSS, not parsing it", logger.ERROR)
-			return []
-
-		results = []
-
-		for curItem in items:
-			title = curItem.findtext('title')
-			url = curItem.findtext('link')
-
-			if not title or not url:
-				logger.log(u"The XML returned from the "+self.name+" RSS feed is incomplete, this result is unusable: "+data, logger.ERROR)
-				continue
-
-			url = url.replace('&amp;','&')
-
-			results.append(curItem)
-
-		return results
-
-	def findPropers(self, date=None):
-
-		return []
-
-		results = []
-
-		for curResult in self._doGeneralSearch("proper repack"):
-
-			match = re.search('(\w{3}, \d{1,2} \w{3} \d{4} \d\d:\d\d:\d\d) [\+\-]\d{4}', curResult.findtext('pubDate'))
-			if not match:
-				continue
-
-			resultDate = datetime.datetime.strptime(match.group(1), "%a, %d %b %Y %H:%M:%S")
-
-			if date == None or resultDate > date:
-				results.append(classes.Proper(curResult.findtext('title'), curResult.findtext('link'), resultDate))
-
-		return results
-
-class NewznabCache(tvcache.TVCache):
-
-	def __init__(self, provider):
-
-		tvcache.TVCache.__init__(self, provider)
-
-		# only poll newznab providers every 15 minutes max
-		self.minTime = 15
-
-	def _getRSSData(self):
-
-		params = {"t": "tvsearch",
-				  "age": sickbeard.USENET_RETENTION,
-				  "cat": '5040,5030'}
-
-		if self.provider.key:
-			params['apikey'] = self.provider.key
-
-		url = self.provider.url + 'api?' + urllib.urlencode(params)
-
-		logger.log(self.provider.name + " cache update URL: "+ url, logger.DEBUG)
-
-		data = self.provider.getURL(url)
-
-		return data
-
-	def _checkAuth(self, data):
-
-		try:
-			responseSoup = etree.ElementTree(etree.XML(data))
-		except Exception, e:
-			return True
-
-		if responseSoup.getroot().tag == 'error':
-			code = responseSoup.getroot().get('code')
-			if code == '100':
-				raise exceptions.AuthException("Your API key for "+self.provider.name+" is incorrect, check your config.")
-			elif code == '101':
-				raise exceptions.AuthException("Your account on "+self.provider.name+" has been suspended, contact the administrator.")
-			elif code == '102':
-				raise exceptions.AuthException("Your account isn't allowed to use the API on "+self.provider.name+", contact the administrator")
-			else:
-				logger.log(u"Unknown error given from "+self.provider.name+": "+responseSoup.getroot().get('description'), logger.ERROR)
-				return False
-
-		return True
+# Author: Nic Wolfe <nic@wolfeden.ca>
+# URL: http://code.google.com/p/sickbeard/
+#
+# This file is part of Sick Beard.
+#
+# Sick Beard is free software: you can redistribute it and/or modify
+# it under the terms of the GNU General Public License as published by
+# the Free Software Foundation, either version 3 of the License, or
+# (at your option) any later version.
+#
+# Sick Beard is distributed in the hope that it will be useful,
+# but WITHOUT ANY WARRANTY; without even the implied warranty of
+# MERCHANTABILITY or FITNESS FOR A PARTICULAR PURPOSE.  See the
+# GNU General Public License for more details.
+#
+# You should have received a copy of the GNU General Public License
+# along with Sick Beard.  If not, see <http://www.gnu.org/licenses/>.
+
+
+
+import urllib
+import datetime
+import re
+
+import xml.etree.cElementTree as etree
+
+import sickbeard
+import generic
+
+from sickbeard import classes, sceneHelpers
+
+from sickbeard import exceptions
+from sickbeard.common import *
+from sickbeard import logger
+from sickbeard import tvcache
+
+from lib.tvnamer.utils import FileParser
+from lib.tvnamer import tvnamer_exceptions
+
+class NewznabProvider(generic.NZBProvider):
+
+	def __init__(self, name, url, key=''):
+
+		generic.NZBProvider.__init__(self, name)
+
+		self.cache = NewznabCache(self)
+
+		self.url = url
+		self.key = key
+
+		self.enabled = True
+		self.supportsBacklog = True
+
+		self.default = False
+
+	def configStr(self):
+		return self.name + '|' + self.url + '|' + self.key + '|' + str(int(self.enabled))
+
+	def imageName(self):
+		return 'newznab.gif'
+
+	def isEnabled(self):
+		return self.enabled
+
+	def findEpisode (self, episode, manualSearch=False):
+
+		nzbResults = generic.NZBProvider.findEpisode(self, episode, manualSearch)
+
+		# if we got some results then use them no matter what.
+		# OR
+		# return anyway unless we're doing a backlog/missing or manual search
+		if nzbResults or not manualSearch:
+			return nzbResults
+
+		itemList = []
+		results = []
+
+		itemList += self._doSearch(episode.show, episode.season, episode.episode)
+
+		for item in itemList:
+
+			title = item.findtext('title')
+			url = item.findtext('link')
+
+			quality = self.getQuality(item)
+
+			if not episode.show.wantEpisode(episode.season, episode.episode, quality, manualSearch):
+				logger.log(u"Ignoring result "+title+" because we don't want an episode that is "+Quality.qualityStrings[quality], logger.DEBUG)
+				continue
+
+			logger.log(u"Found result " + title + " at " + url, logger.DEBUG)
+
+			result = self.getResult([episode])
+			result.url = url
+			result.name = title
+			result.quality = quality
+
+			results.append(result)
+
+		return results
+
+
+	def _get_season_search_strings(self, show, season=None, episode=None):
+
+		params = {}
+
+		if not show:
+			return params
+		
+		# search directly by tvrage id
+		params['rid'] = show.tvrid
+
+		if season != None:
+			# air-by-date means &season=2010&q=2010.03, no other way to do it atm
+			if show.is_air_by_date:
+				params['season'] = season.split('-')[0]
+				params['q'] = season.replace('-', '.')
+			else:
+				params['season'] = season
+
+			if episode:
+				params['ep'] = episode
+		
+		return [params]
+
+	def _doGeneralSearch(self, search_string):
+		return self._doSearch({'q': search_string})
+
+	#def _doSearch(self, show, season=None, episode=None, search=None):
+	def _doSearch(self, search_params, quotes=False, english=True):
+
+		params = {"t": "tvsearch",
+				  "maxage": sickbeard.USENET_RETENTION,
+				  "limit": 100,
+				  "cat": '5030,5040'}
+
+		if search_params:
+			params.update(search_params)
+
+		if self.key:
+			params['apikey'] = self.key
+
+		searchURL = self.url + 'api?' + urllib.urlencode(params)
+
+		logger.log(u"Search url: " + searchURL, logger.DEBUG)
+
+		data = self.getURL(searchURL)
+
+		if data == None:
+			return []
+
+		try:
+			responseSoup = etree.ElementTree(etree.XML(data))
+			items = responseSoup.getiterator('item')
+		except Exception, e:
+			logger.log(u"Error trying to load "+self.name+" RSS feed: "+str(e).decode('utf-8'), logger.ERROR)
+			logger.log(u"RSS data: "+data, logger.DEBUG)
+			return []
+
+		if responseSoup.getroot().tag == 'error':
+			code = responseSoup.getroot().get('code')
+			if code == '100':
+				raise exceptions.AuthException("Your API key for "+self.name+" is incorrect, check your config.")
+			elif code == '101':
+				raise exceptions.AuthException("Your account on "+self.name+" has been suspended, contact the administrator.")
+			elif code == '102':
+				raise exceptions.AuthException("Your account isn't allowed to use the API on "+self.name+", contact the administrator")
+			else:
+				logger.log(u"Unknown error given from "+self.name+": "+responseSoup.getroot().get('description'), logger.ERROR)
+				return []
+
+		if responseSoup.getroot().tag != 'rss':
+			logger.log(u"Resulting XML from "+self.name+" isn't RSS, not parsing it", logger.ERROR)
+			return []
+
+		results = []
+
+		for curItem in items:
+			title = curItem.findtext('title')
+			url = curItem.findtext('link')
+
+			if not title or not url:
+				logger.log(u"The XML returned from the "+self.name+" RSS feed is incomplete, this result is unusable: "+data, logger.ERROR)
+				continue
+
+			url = url.replace('&amp;','&')
+
+			results.append(curItem)
+
+		return results
+
+	def findPropers(self, date=None):
+
+		return []
+
+		results = []
+
+		for curResult in self._doGeneralSearch("proper repack"):
+
+			match = re.search('(\w{3}, \d{1,2} \w{3} \d{4} \d\d:\d\d:\d\d) [\+\-]\d{4}', curResult.findtext('pubDate'))
+			if not match:
+				continue
+
+			resultDate = datetime.datetime.strptime(match.group(1), "%a, %d %b %Y %H:%M:%S")
+
+			if date == None or resultDate > date:
+				results.append(classes.Proper(curResult.findtext('title'), curResult.findtext('link'), resultDate))
+
+		return results
+
+class NewznabCache(tvcache.TVCache):
+
+	def __init__(self, provider):
+
+		tvcache.TVCache.__init__(self, provider)
+
+		# only poll newznab providers every 15 minutes max
+		self.minTime = 15
+
+	def _getRSSData(self):
+
+		params = {"t": "tvsearch",
+				  "age": sickbeard.USENET_RETENTION,
+				  "cat": '5040,5030'}
+
+		if self.provider.key:
+			params['apikey'] = self.provider.key
+
+		url = self.provider.url + 'api?' + urllib.urlencode(params)
+
+		logger.log(self.provider.name + " cache update URL: "+ url, logger.DEBUG)
+
+		data = self.provider.getURL(url)
+
+		return data
+
+	def _checkAuth(self, data):
+
+		try:
+			responseSoup = etree.ElementTree(etree.XML(data))
+		except Exception, e:
+			return True
+
+		if responseSoup.getroot().tag == 'error':
+			code = responseSoup.getroot().get('code')
+			if code == '100':
+				raise exceptions.AuthException("Your API key for "+self.provider.name+" is incorrect, check your config.")
+			elif code == '101':
+				raise exceptions.AuthException("Your account on "+self.provider.name+" has been suspended, contact the administrator.")
+			elif code == '102':
+				raise exceptions.AuthException("Your account isn't allowed to use the API on "+self.provider.name+", contact the administrator")
+			else:
+				logger.log(u"Unknown error given from "+self.provider.name+": "+responseSoup.getroot().get('description'), logger.ERROR)
+				return False
+
+		return True