--- conflicted
+++ resolved
@@ -1,68 +1,64 @@
-# Author: Nic Wolfe <nic@wolfeden.ca>
-# URL: http://code.google.com/p/sickbeard/
-#
-# This file is part of Sick Beard.
-#
-# Sick Beard is free software: you can redistribute it and/or modify
-# it under the terms of the GNU General Public License as published by
-# the Free Software Foundation, either version 3 of the License, or
-# (at your option) any later version.
-#
-# Sick Beard is distributed in the hope that it will be useful,
-# but WITHOUT ANY WARRANTY; without even the implied warranty of
-# MERCHANTABILITY or FITNESS FOR A PARTICULAR PURPOSE.  See the
-#  GNU General Public License for more details.
-#
-# You should have received a copy of the GNU General Public License
-# along with Sick Beard.  If not, see <http://www.gnu.org/licenses/>.
-
-<<<<<<< HEAD
-__all__ = ['generic', 'helpers', 'mediabrowser', 'ps3', 'synology', 'tivo', 'wdtv', 'xbmc', 'xbmc_12plus']
-=======
-__all__ = ['generic', 'helpers', 'mede8er', 'mediabrowser', 'ps3', 'tivo', 'wdtv', 'xbmc', 'xbmc_12plus']
->>>>>>> 68f4cae0
-
-import sys
-
-import mede8er
-import mediabrowser
-import ps3
-import synology
-import tivo
-import wdtv
-import xbmc
-import xbmc_12plus
-
-
-def available_generators():
-    return filter(lambda x: x not in ('generic', 'helpers'), __all__)
-
-
-def _getMetadataModule(name):
-    name = name.lower()
-    prefix = "sickbeard.metadata."
-    if name in __all__ and prefix + name in sys.modules:
-        return sys.modules[prefix + name]
-    else:
-        return None
-
-
-def _getMetadataClass(name):
-
-    module = _getMetadataModule(name)
-
-    if not module:
-        return None
-
-    return module.metadata_class()
-
-
-def get_metadata_generator_dict():
-    result = {}
-    for cur_generator_id in available_generators():
-        cur_generator = _getMetadataClass(cur_generator_id)
-        if not cur_generator:
-            continue
-        result[cur_generator.name] = cur_generator
-
-    return result
+# Author: Nic Wolfe <nic@wolfeden.ca>
+# URL: http://code.google.com/p/sickbeard/
+#
+# This file is part of Sick Beard.
+#
+# Sick Beard is free software: you can redistribute it and/or modify
+# it under the terms of the GNU General Public License as published by
+# the Free Software Foundation, either version 3 of the License, or
+# (at your option) any later version.
+#
+# Sick Beard is distributed in the hope that it will be useful,
+# but WITHOUT ANY WARRANTY; without even the implied warranty of
+# MERCHANTABILITY or FITNESS FOR A PARTICULAR PURPOSE.  See the
+#  GNU General Public License for more details.
+#
+# You should have received a copy of the GNU General Public License
+# along with Sick Beard.  If not, see <http://www.gnu.org/licenses/>.
+
+__all__ = ['generic', 'helpers', 'mede8er', 'mediabrowser', 'ps3', 'synology', 'tivo', 'wdtv', 'xbmc', 'xbmc_12plus']
+
+import sys
+
+import mede8er
+import mediabrowser
+import ps3
+import synology
+import tivo
+import wdtv
+import xbmc
+import xbmc_12plus
+
+
+def available_generators():
+    return filter(lambda x: x not in ('generic', 'helpers'), __all__)
+
+
+def _getMetadataModule(name):
+    name = name.lower()
+    prefix = "sickbeard.metadata."
+    if name in __all__ and prefix + name in sys.modules:
+        return sys.modules[prefix + name]
+    else:
+        return None
+
+
+def _getMetadataClass(name):
+
+    module = _getMetadataModule(name)
+
+    if not module:
+        return None
+
+    return module.metadata_class()
+
+
+def get_metadata_generator_dict():
+    result = {}
+    for cur_generator_id in available_generators():
+        cur_generator = _getMetadataClass(cur_generator_id)
+        if not cur_generator:
+            continue
+        result[cur_generator.name] = cur_generator
+
+    return result