--- conflicted
+++ resolved
@@ -1,199 +1,195 @@
-#import sickbeard.version
-#import sickbeard
-
-<!DOCTYPE html PUBLIC "-//W3C//DTD XHTML 1.0 Transitional//EN"
-"http://www.w3.org/TR/xhtml1/DTD/xhtml1-transitional.dtd">
-<html xmlns="http://www.w3.org/1999/xhtml"> 
-<head>
-    <title>Sick Beard - alpha $sickbeard.version.SICKBEARD_VERSION - $title</title>
-    <meta http-equiv="Content-Type" content="text/html; charset=utf-8" />
-    <link rel="SHORTCUT ICON" href="$sbRoot/images/favicon.ico"/>
-    <link rel="apple-touch-icon" href="$sbRoot/images/sickbeard_touch_icon.png"/>
-    <link rel="stylesheet" type="text/css" href="$sbRoot/css/default.css"/>
-    <link rel="stylesheet" type="text/css" href="$sbRoot/css/superfish.css"/>
-    <link rel="stylesheet" type="text/css" href="$sbRoot/css/jquery.autocomplete.css" />
-    <link rel="stylesheet" type="text/css" href="$sbRoot/css/comingEpisodes.css" />
-    <link rel="stylesheet" type="text/css" href="$sbRoot/css/tablesorter.css"/>
-    <link rel="stylesheet" type="text/css" href="$sbRoot/css/pepper-grinder/jquery-ui-1.8.7.custom.css" />
-    <link rel="stylesheet" type="text/css" href="$sbRoot/css/browser.css" />
-    <link rel="stylesheet" type="text/css" media="only screen and (max-device-width: 480px)" href="$sbRoot/css/iphone.css" />
-    <link rel="stylesheet" type="text/css" href="$sbRoot/css/config.css" />
-    <script type="text/javascript" src="$sbRoot/js/jquery-1.4.4.min.js"></script>
-    <script type="text/javascript" src="$sbRoot/js/jquery-ui-1.8.7.custom.min.js"></script>
-    <script type="text/javascript" src="$sbRoot/js/superfish-1.4.8.js"></script>
-    <script type="text/javascript" src="$sbRoot/js/supersubs-0.2b.js"></script>
-    <script type="text/javascript" src="$sbRoot/js/jquery.hoverIntent.min-r5.js"></script>
-    <script type="text/javascript" src="$sbRoot/js/jquery.autocomplete.min.js"></script>
-    <script type="text/javascript" src="$sbRoot/js/jquery.cookie.js"></script>
-    <script type="text/javascript" src="$sbRoot/js/jquery.cookiejar.js"></script>
-    <script type="text/javascript" src="$sbRoot/js/jquery.json-2.2.min.js"></script>
-    <script type="text/javascript" src="$sbRoot/js/jquery.scrolltopcontrol-1.1.js"></script>
-    <script type="text/javascript" src="$sbRoot/js/jquery.selectboxes.min.js"></script>
-    <script type="text/javascript" src="$sbRoot/js/jquery.tablesorter-2.0.3.min.js"></script>
-<<<<<<< HEAD
-    <script type='text/javascript' src='$sbRoot/js/tools.tooltip-1.2.5.min.js'></script>
-    <script type="text/javascript" charset="utf-8">
-        $.Browser = {
-        defaults: {
-            title:             'Choose Directory',
-            url:               '$sbRoot/browser/',
-            autocompleteURL:   '$sbRoot/browser/complete'
-        }
-    };
-    </script>
-=======
-    <script type="text/javascript" src="$sbRoot/js/tools.tooltip-1.2.5.min.js"></script>
->>>>>>> f6dfc417
-    <script type="text/javascript" src="$sbRoot/js/browser.js"></script>
-<script type="text/javascript"> 
-    \$(document).ready(function(){ 
-        \$("ul.sf-menu").supersubs({ 
-            minWidth:    12,   // minimum width of sub-menus in em units 
-            maxWidth:    27,   // maximum width of sub-menus in em units 
-            extraWidth:  1     // extra width can ensure lines don't sometimes turn over 
-                               // due to slight rounding differences and font-family 
-        }).superfish({
-            pathClass:   'current',
-            animation:   {opacity:'show',height:'show'},
-            speed:       'fast',
-            dropShadows: false
-        });
-        \$("#MainMenu.sf-menu ul li a").mouseover(function(){
-            imgsrc = \$(this).children("img").attr("src");
-            if(imgsrc!=null) {
-                matches = imgsrc.match(/_over/);
-                if (!matches) {
-                    imgsrcON = imgsrc.replace(/.png$/ig,"_over.png");
-                    \$(this).children("img").attr("src", imgsrcON);
-                }
-                \$("#MainMenu.sf-menu ul li a").mouseout(function(){
-                    \$(this).children("img").attr("src", imgsrc);
-                });
-            }
-        });
-        \$("#MainMenu.sf-menu ul li img").each(function() {
-            rollsrc = \$(this).attr("src");
-            rollON = rollsrc.replace(/.png$/ig,"_over.png");
-            \$("<img>").attr("src", rollON);
-        });
-
-        \$("#NAV$topmenu").addClass('current');
-    }); 
-</script>
-</head>
-
-<body>
-#if $sickbeard.NEWEST_VERSION_STRING:
-<div id="upgrade-notification">
-    <div>
-        <span class="notify-text">$sickbeard.NEWEST_VERSION_STRING</span>
-    </div>
-</div>
-<div id="header-fix"></div>
-#end if
-<div id="header">
-    <a name="top"></a>
-    <span id="logo"><a href="$sbRoot/home/" title="Sick Beard homepage"><img alt="Sick Beard" src="$sbRoot/images/sickbeard_small.png" width="150" /></a></span>
-    <span id="versiontext">alpha $sickbeard.version.SICKBEARD_VERSION</span>
-</div>
-<ul id="MainMenu" class="sf-menu">
-            <li class="spacer">&nbsp;</li>
-            <li id="NAVhome"><a href="/home">Home</a>
-                <ul>
-                        <li><a href="/home/addShows/"><img src="$sbRoot/images/menu/addshow16.png" alt="" width="16" height="16" />Add Shows</a></li>
-                        <li><a href="/home/postprocess/"><img src="$sbRoot/images/menu/postprocess16.png" alt="" width="16" height="16" />Manual Post-Processing</a></li>
-                        <li><a href="/home/restart/?pid=$sbPID"><img src="$sbRoot/images/menu/restart16.png" alt="" width="16" height="16" />Restart</a></li>
-                        <li><a href="/home/shutdown/"><img src="$sbRoot/images/menu/shutdown16.png" alt="" width="16" height="16" />Shutdown</a></li>
-                </ul>
-            </li>
-            <li id="NAVcomingEpisodes"><a href="/comingEpisodes">Coming Episodes</a>
-<!--
-                <ul>
-                        <li><a href="/comingEpisodes/?sort=date"><img src="$sbRoot/images/menu/sortdate16.png" alt="" width="16" height="16" />Sort by Date</a></li>
-                        <li><a href="/comingEpisodes/?sort=network"><img src="$sbRoot/images/menu/sortnetwork16.png" alt="" width="16" height="16" />Sort by Network</a></li>
-                        <li><a href="/comingEpisodes/?sort=show"><img src="$sbRoot/images/menu/sortshow16.png" alt="" width="16" height="16" />Sort by Show</a></li>
-                        <li><a href="#">Toggle View</a>
-                            <ul>
-                                <li><a href="/toggleBanners/"><img src="$sbRoot/images/menu/banner16.png" alt="" width="16" height="16" />Toggle Banner View</a></li>
-                                <li><a href="/toggleList/"><img src="$sbRoot/images/menu/list16.png" alt="" width="16" height="16" />Toggle List View</a></li>
-                            </ul>
-                        </li>
-                </ul>
--->
-            </li>
-            <li id="NAVhistory"><a href="/history">History</a>
-<!--
-                <ul>
-                        <li><a href="/history/clearHistory"><img src="$sbRoot/images/menu/clear16.png" alt="" width="16" height="16" />Clear History</a></li>
-                        <li><a href="/history/trimHistory"><img src="$sbRoot/images/menu/trim16.png" alt="" width="16" height="16" />Trim History</a></li>
-                </ul>
--->
-            </li>
-            <li id="NAVmanage"><a href="/manage">Manage</a>
-                <ul>
-                        <li><a href="/manage/backlogOverview"><img src="$sbRoot/images/menu/backlog16.png" alt="" width="16" height="16" />Backlog Overview</a></li>
-                        <li><a href="/manage/manageSearches"><img src="$sbRoot/images/menu/managesearches16.png" alt="" width="16" height="16" />Manage Searches</a></li>
-                </ul>
-            </li>
-            <li id="NAVconfig"><a href="/config">Config</a>
-                <ul>
-                        <li><a href="/config/general/"><img src="$sbRoot/images/menu/config16.png" alt="" width="16" height="16" />General</a></li>
-                        <li><a href="/config/episodedownloads/"><img src="$sbRoot/images/menu/config16.png" alt="" width="16" height="16" />Episode Downloads</a></li>
-                        <li><a href="/config/notifications/"><img src="$sbRoot/images/menu/config16.png" alt="" width="16" height="16" />Notifications</a></li>
-                        <li><a href="/config/providers/"><img src="$sbRoot/images/menu/config16.png" alt="" width="16" height="16" />Search Providers</a></li>
-                </ul>
-            </li>
-            <li id="NAVerrorlogs"><a href="/errorlogs">$logPageTitle</a>
-                <ul>
-<!--
-                        <li><a href="/errorlogs/clearerrors"><img src="$sbRoot/images/menu/clear16.png" alt="" width="16" height="16" />Clear Errors</a></li>
--->
-                        <li><a href="/errorlogs/viewlog"><img src="$sbRoot/images/menu/viewlog16.png" alt="" width="16" height="16" />View Log</a></li>
-                </ul>
-            </li>
-            <li id="donate"><a href="https://www.paypal.com/cgi-bin/webscr?cmd=_s-xclick&amp;hosted_button_id=JA8M7VDY89SQ4" onclick="window.open(this.href); return false;"><img src="https://www.paypal.com/en_US/i/btn/btn_donate_LG.gif" alt="[donate]" /></a></li>
-</ul>
-#if $varExists('submenu'):
-<div id="SubMenu">
-<span>
-#set $first = True
-#for $menuItem in $submenu:
-    #if 'requires' not in $menuItem or $menuItem.requires():
-        #if type($menuItem.path) == dict:
-            #if $first then "" else "</span>| <span>"#<b>$menuItem.title</b>
-            #set $first = False
-            #set $inner_first = True
-            #for $cur_link in $menuItem.path:
-                #if $inner_first then "" else "&middot; "#<a class="inner" href="$sbRoot/$menuItem.path[$cur_link]">$cur_link</a>
-                #set $inner_first = False
-            #end for
-        #else
-            #if $first then "" else "| "#<a href="$sbRoot/$menuItem.path">$menuItem.title</a>
-            #set $first = False
-        #end if
-    #end if
-#end for
-</span>
-</div>
-#end if
-
-
-<div id="content">
-
-#for $curMessage in $flash.messages():
-<br />
-<div class="message ui-state-highlight ui-corner-all">
-    <p><span class="ui-icon ui-icon-info"></span>$curMessage[0]</p>
-    $curMessage[1]
-</div>
-#end for
-
-#for $curError in $flash.errors():
-<br />
-<div class="message ui-state-error ui-corner-all">
-    <p><span class="ui-icon ui-icon-alert"></span>$curError[0]</p>
-    $curError[1]
-</div>
-#end for
-
-<h1>#if $varExists('header') then $header else $title#</h1>
+#import sickbeard.version
+#import sickbeard
+
+<!DOCTYPE html PUBLIC "-//W3C//DTD XHTML 1.0 Transitional//EN"
+"http://www.w3.org/TR/xhtml1/DTD/xhtml1-transitional.dtd">
+<html xmlns="http://www.w3.org/1999/xhtml"> 
+<head>
+    <title>Sick Beard - alpha $sickbeard.version.SICKBEARD_VERSION - $title</title>
+    <meta http-equiv="Content-Type" content="text/html; charset=utf-8" />
+    <link rel="SHORTCUT ICON" href="$sbRoot/images/favicon.ico"/>
+    <link rel="apple-touch-icon" href="$sbRoot/images/sickbeard_touch_icon.png"/>
+    <link rel="stylesheet" type="text/css" href="$sbRoot/css/default.css"/>
+    <link rel="stylesheet" type="text/css" href="$sbRoot/css/superfish.css"/>
+    <link rel="stylesheet" type="text/css" href="$sbRoot/css/jquery.autocomplete.css" />
+    <link rel="stylesheet" type="text/css" href="$sbRoot/css/comingEpisodes.css" />
+    <link rel="stylesheet" type="text/css" href="$sbRoot/css/tablesorter.css"/>
+    <link rel="stylesheet" type="text/css" href="$sbRoot/css/pepper-grinder/jquery-ui-1.8.7.custom.css" />
+    <link rel="stylesheet" type="text/css" href="$sbRoot/css/browser.css" />
+    <link rel="stylesheet" type="text/css" media="only screen and (max-device-width: 480px)" href="$sbRoot/css/iphone.css" />
+    <link rel="stylesheet" type="text/css" href="$sbRoot/css/config.css" />
+    <script type="text/javascript" src="$sbRoot/js/jquery-1.4.4.min.js"></script>
+    <script type="text/javascript" src="$sbRoot/js/jquery-ui-1.8.7.custom.min.js"></script>
+    <script type="text/javascript" src="$sbRoot/js/superfish-1.4.8.js"></script>
+    <script type="text/javascript" src="$sbRoot/js/supersubs-0.2b.js"></script>
+    <script type="text/javascript" src="$sbRoot/js/jquery.hoverIntent.min-r5.js"></script>
+    <script type="text/javascript" src="$sbRoot/js/jquery.autocomplete.min.js"></script>
+    <script type="text/javascript" src="$sbRoot/js/jquery.cookie.js"></script>
+    <script type="text/javascript" src="$sbRoot/js/jquery.cookiejar.js"></script>
+    <script type="text/javascript" src="$sbRoot/js/jquery.json-2.2.min.js"></script>
+    <script type="text/javascript" src="$sbRoot/js/jquery.scrolltopcontrol-1.1.js"></script>
+    <script type="text/javascript" src="$sbRoot/js/jquery.selectboxes.min.js"></script>
+    <script type="text/javascript" src="$sbRoot/js/jquery.tablesorter-2.0.3.min.js"></script>
+    <script type="text/javascript" src="$sbRoot/js/tools.tooltip-1.2.5.min.js"></script>
+    <script type="text/javascript" charset="utf-8">
+        $.Browser = {
+        defaults: {
+            title:             'Choose Directory',
+            url:               '$sbRoot/browser/',
+            autocompleteURL:   '$sbRoot/browser/complete'
+        }
+    };
+    </script>
+    <script type="text/javascript" src="$sbRoot/js/browser.js"></script>
+<script type="text/javascript"> 
+    \$(document).ready(function(){ 
+        \$("ul.sf-menu").supersubs({ 
+            minWidth:    12,   // minimum width of sub-menus in em units 
+            maxWidth:    27,   // maximum width of sub-menus in em units 
+            extraWidth:  1     // extra width can ensure lines don't sometimes turn over 
+                               // due to slight rounding differences and font-family 
+        }).superfish({
+            pathClass:   'current',
+            animation:   {opacity:'show',height:'show'},
+            speed:       'fast',
+            dropShadows: false
+        });
+        \$("#MainMenu.sf-menu ul li a").mouseover(function(){
+            imgsrc = \$(this).children("img").attr("src");
+            if(imgsrc!=null) {
+                matches = imgsrc.match(/_over/);
+                if (!matches) {
+                    imgsrcON = imgsrc.replace(/.png$/ig,"_over.png");
+                    \$(this).children("img").attr("src", imgsrcON);
+                }
+                \$("#MainMenu.sf-menu ul li a").mouseout(function(){
+                    \$(this).children("img").attr("src", imgsrc);
+                });
+            }
+        });
+        \$("#MainMenu.sf-menu ul li img").each(function() {
+            rollsrc = \$(this).attr("src");
+            rollON = rollsrc.replace(/.png$/ig,"_over.png");
+            \$("<img>").attr("src", rollON);
+        });
+
+        \$("#NAV$topmenu").addClass('current');
+    }); 
+</script>
+</head>
+
+<body>
+#if $sickbeard.NEWEST_VERSION_STRING:
+<div id="upgrade-notification">
+    <div>
+        <span class="notify-text">$sickbeard.NEWEST_VERSION_STRING</span>
+    </div>
+</div>
+<div id="header-fix"></div>
+#end if
+<div id="header">
+    <a name="top"></a>
+    <span id="logo"><a href="$sbRoot/home/" title="Sick Beard homepage"><img alt="Sick Beard" src="$sbRoot/images/sickbeard_small.png" width="150" /></a></span>
+    <span id="versiontext">alpha $sickbeard.version.SICKBEARD_VERSION</span>
+</div>
+<ul id="MainMenu" class="sf-menu">
+            <li class="spacer">&nbsp;</li>
+            <li id="NAVhome"><a href="/home">Home</a>
+                <ul>
+                        <li><a href="/home/addShows/"><img src="$sbRoot/images/menu/addshow16.png" alt="" width="16" height="16" />Add Shows</a></li>
+                        <li><a href="/home/postprocess/"><img src="$sbRoot/images/menu/postprocess16.png" alt="" width="16" height="16" />Manual Post-Processing</a></li>
+                        <li><a href="/home/restart/?pid=$sbPID"><img src="$sbRoot/images/menu/restart16.png" alt="" width="16" height="16" />Restart</a></li>
+                        <li><a href="/home/shutdown/"><img src="$sbRoot/images/menu/shutdown16.png" alt="" width="16" height="16" />Shutdown</a></li>
+                </ul>
+            </li>
+            <li id="NAVcomingEpisodes"><a href="/comingEpisodes">Coming Episodes</a>
+<!--
+                <ul>
+                        <li><a href="/comingEpisodes/?sort=date"><img src="$sbRoot/images/menu/sortdate16.png" alt="" width="16" height="16" />Sort by Date</a></li>
+                        <li><a href="/comingEpisodes/?sort=network"><img src="$sbRoot/images/menu/sortnetwork16.png" alt="" width="16" height="16" />Sort by Network</a></li>
+                        <li><a href="/comingEpisodes/?sort=show"><img src="$sbRoot/images/menu/sortshow16.png" alt="" width="16" height="16" />Sort by Show</a></li>
+                        <li><a href="#">Toggle View</a>
+                            <ul>
+                                <li><a href="/toggleBanners/"><img src="$sbRoot/images/menu/banner16.png" alt="" width="16" height="16" />Toggle Banner View</a></li>
+                                <li><a href="/toggleList/"><img src="$sbRoot/images/menu/list16.png" alt="" width="16" height="16" />Toggle List View</a></li>
+                            </ul>
+                        </li>
+                </ul>
+-->
+            </li>
+            <li id="NAVhistory"><a href="/history">History</a>
+<!--
+                <ul>
+                        <li><a href="/history/clearHistory"><img src="$sbRoot/images/menu/clear16.png" alt="" width="16" height="16" />Clear History</a></li>
+                        <li><a href="/history/trimHistory"><img src="$sbRoot/images/menu/trim16.png" alt="" width="16" height="16" />Trim History</a></li>
+                </ul>
+-->
+            </li>
+            <li id="NAVmanage"><a href="/manage">Manage</a>
+                <ul>
+                        <li><a href="/manage/backlogOverview"><img src="$sbRoot/images/menu/backlog16.png" alt="" width="16" height="16" />Backlog Overview</a></li>
+                        <li><a href="/manage/manageSearches"><img src="$sbRoot/images/menu/managesearches16.png" alt="" width="16" height="16" />Manage Searches</a></li>
+                </ul>
+            </li>
+            <li id="NAVconfig"><a href="/config">Config</a>
+                <ul>
+                        <li><a href="/config/general/"><img src="$sbRoot/images/menu/config16.png" alt="" width="16" height="16" />General</a></li>
+                        <li><a href="/config/episodedownloads/"><img src="$sbRoot/images/menu/config16.png" alt="" width="16" height="16" />Episode Downloads</a></li>
+                        <li><a href="/config/notifications/"><img src="$sbRoot/images/menu/config16.png" alt="" width="16" height="16" />Notifications</a></li>
+                        <li><a href="/config/providers/"><img src="$sbRoot/images/menu/config16.png" alt="" width="16" height="16" />Search Providers</a></li>
+                </ul>
+            </li>
+            <li id="NAVerrorlogs"><a href="/errorlogs">$logPageTitle</a>
+                <ul>
+<!--
+                        <li><a href="/errorlogs/clearerrors"><img src="$sbRoot/images/menu/clear16.png" alt="" width="16" height="16" />Clear Errors</a></li>
+-->
+                        <li><a href="/errorlogs/viewlog"><img src="$sbRoot/images/menu/viewlog16.png" alt="" width="16" height="16" />View Log</a></li>
+                </ul>
+            </li>
+            <li id="donate"><a href="https://www.paypal.com/cgi-bin/webscr?cmd=_s-xclick&amp;hosted_button_id=JA8M7VDY89SQ4" onclick="window.open(this.href); return false;"><img src="https://www.paypal.com/en_US/i/btn/btn_donate_LG.gif" alt="[donate]" /></a></li>
+</ul>
+#if $varExists('submenu'):
+<div id="SubMenu">
+<span>
+#set $first = True
+#for $menuItem in $submenu:
+    #if 'requires' not in $menuItem or $menuItem.requires():
+        #if type($menuItem.path) == dict:
+            #if $first then "" else "</span>| <span>"#<b>$menuItem.title</b>
+            #set $first = False
+            #set $inner_first = True
+            #for $cur_link in $menuItem.path:
+                #if $inner_first then "" else "&middot; "#<a class="inner" href="$sbRoot/$menuItem.path[$cur_link]">$cur_link</a>
+                #set $inner_first = False
+            #end for
+        #else
+            #if $first then "" else "| "#<a href="$sbRoot/$menuItem.path">$menuItem.title</a>
+            #set $first = False
+        #end if
+    #end if
+#end for
+</span>
+</div>
+#end if
+
+
+<div id="content">
+
+#for $curMessage in $flash.messages():
+<br />
+<div class="message ui-state-highlight ui-corner-all">
+    <p><span class="ui-icon ui-icon-info"></span>$curMessage[0]</p>
+    $curMessage[1]
+</div>
+#end for
+
+#for $curError in $flash.errors():
+<br />
+<div class="message ui-state-error ui-corner-all">
+    <p><span class="ui-icon ui-icon-alert"></span>$curError[0]</p>
+    $curError[1]
+</div>
+#end for
+
+<h1>#if $varExists('header') then $header else $title#</h1>