import sickbeard

import xbmc
import growl
<<<<<<< HEAD
import tweet
import prowl
import notifo
=======
import prowl
import tweet
from . import libnotify
>>>>>>> 8bc3362a

from sickbeard.common import *

xbmc_notifier = xbmc.XBMCNotifier()
growl_notifier = growl.GrowlNotifier()
prowl_notifier = prowl.ProwlNotifier()
twitter_notifier = tweet.TwitterNotifier()
<<<<<<< HEAD
notifo_notifier = notifo.NotifoNotifier()

def notify_download(ep_name):
    xbmc_notifier.notify_download(ep_name)
    growl_notifier.notify_download(ep_name)
    prowl_notifier.notify_download(ep_name)
    twitter_notifier.notify_download(ep_name)
    notifo_notifier.notify_download(ep_name)

def notify_snatch(ep_name):
    xbmc_notifier.notify_snatch(ep_name)
    growl_notifier.notify_snatch(ep_name)
    prowl_notifier.notify_snatch(ep_name)
    twitter_notifier.notify_snatch(ep_name)
    notifo_notifier.notify_snatch(ep_name)
=======
libnotify_notifier = libnotify.LibnotifyNotifier()

notifiers = [
    # Libnotify notifier goes first because it doesn't involve blocking on
    # network activity.
    libnotify_notifier,
    xbmc_notifier,
    growl_notifier,
    prowl_notifier,
    twitter_notifier,
]

def notify_download(ep_name):
    for n in notifiers:
        n.notify_download(ep_name)

def notify_snatch(ep_name):
    for n in notifiers:
        n.notify_snatch(ep_name)
>>>>>>> 8bc3362a

def notify(type, message):

    if type == NOTIFY_DOWNLOAD and sickbeard.XBMC_NOTIFY_ONDOWNLOAD == True:
            xbmc.notifyXBMC(message, notifyStrings[type])

    if type == NOTIFY_SNATCH and sickbeard.XBMC_NOTIFY_ONSNATCH:
            xbmc.notifyXBMC(message, notifyStrings[type])

    growl.sendGrowl(notifyStrings[type], message)
    
    prowl.sendProwl(message)

    notifo.notifyNotifo(message)

    if type == NOTIFY_DOWNLOAD:
        tweet.notifyTwitter(message)
<|MERGE_RESOLUTION|>--- conflicted
+++ resolved
@@ -1,74 +1,54 @@
-import sickbeard
-
-import xbmc
-import growl
-<<<<<<< HEAD
-import tweet
-import prowl
-import notifo
-=======
-import prowl
-import tweet
-from . import libnotify
->>>>>>> 8bc3362a
-
-from sickbeard.common import *
-
-xbmc_notifier = xbmc.XBMCNotifier()
-growl_notifier = growl.GrowlNotifier()
-prowl_notifier = prowl.ProwlNotifier()
-twitter_notifier = tweet.TwitterNotifier()
-<<<<<<< HEAD
-notifo_notifier = notifo.NotifoNotifier()
-
-def notify_download(ep_name):
-    xbmc_notifier.notify_download(ep_name)
-    growl_notifier.notify_download(ep_name)
-    prowl_notifier.notify_download(ep_name)
-    twitter_notifier.notify_download(ep_name)
-    notifo_notifier.notify_download(ep_name)
-
-def notify_snatch(ep_name):
-    xbmc_notifier.notify_snatch(ep_name)
-    growl_notifier.notify_snatch(ep_name)
-    prowl_notifier.notify_snatch(ep_name)
-    twitter_notifier.notify_snatch(ep_name)
-    notifo_notifier.notify_snatch(ep_name)
-=======
-libnotify_notifier = libnotify.LibnotifyNotifier()
-
-notifiers = [
+import sickbeard
+
+import xbmc
+import growl
+import prowl
+import tweet
+import libnotify
+import notifo
+
+from sickbeard.common import *
+
+xbmc_notifier = xbmc.XBMCNotifier()
+growl_notifier = growl.GrowlNotifier()
+prowl_notifier = prowl.ProwlNotifier()
+twitter_notifier = tweet.TwitterNotifier()
+notifo_notifier = notifo.NotifoNotifier()
+libnotify_notifier = libnotify.LibnotifyNotifier()
+
+notifiers = [
     # Libnotify notifier goes first because it doesn't involve blocking on
     # network activity.
-    libnotify_notifier,
-    xbmc_notifier,
-    growl_notifier,
+    libnotify_notifier,
+    xbmc_notifier,
+    growl_notifier,
     prowl_notifier,
-    twitter_notifier,
-]
-
-def notify_download(ep_name):
-    for n in notifiers:
-        n.notify_download(ep_name)
-
-def notify_snatch(ep_name):
-    for n in notifiers:
-        n.notify_snatch(ep_name)
->>>>>>> 8bc3362a
-
-def notify(type, message):
-
-    if type == NOTIFY_DOWNLOAD and sickbeard.XBMC_NOTIFY_ONDOWNLOAD == True:
-            xbmc.notifyXBMC(message, notifyStrings[type])
-
-    if type == NOTIFY_SNATCH and sickbeard.XBMC_NOTIFY_ONSNATCH:
-            xbmc.notifyXBMC(message, notifyStrings[type])
-
-    growl.sendGrowl(notifyStrings[type], message)
-    
-    prowl.sendProwl(message)
-
+    twitter_notifier,
+]
+
+def notify_download(ep_name):
+    for n in notifiers:
+        n.notify_download(ep_name)
+    notifo_notifier.notify_download(ep_name)
+
+def notify_snatch(ep_name):
+    for n in notifiers:
+        n.notify_snatch(ep_name)
+    notifo_notifier.notify_snatch(ep_name)
+
+def notify(type, message):
+
+    if type == NOTIFY_DOWNLOAD and sickbeard.XBMC_NOTIFY_ONDOWNLOAD == True:
+            xbmc.notifyXBMC(message, notifyStrings[type])
+
+    if type == NOTIFY_SNATCH and sickbeard.XBMC_NOTIFY_ONSNATCH:
+            xbmc.notifyXBMC(message, notifyStrings[type])
+
+    growl.sendGrowl(notifyStrings[type], message)
+    
+    prowl.sendProwl(message)
+
     notifo.notifyNotifo(message)
 
     if type == NOTIFY_DOWNLOAD:
-        tweet.notifyTwitter(message)
+        tweet.notifyTwitter(message)