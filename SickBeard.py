--- conflicted
+++ resolved
@@ -1,189 +1,176 @@
-# Author: Nic Wolfe <nic@wolfeden.ca>
-# URL: http://code.google.com/p/sickbeard/
-#
-# This file is part of Sick Beard.
-#
-# Sick Beard is free software: you can redistribute it and/or modify
-# it under the terms of the GNU General Public License as published by
-# the Free Software Foundation, either version 3 of the License, or
-# (at your option) any later version.
-#
-# Sick Beard is distributed in the hope that it will be useful,
-# but WITHOUT ANY WARRANTY; without even the implied warranty of
-# MERCHANTABILITY or FITNESS FOR A PARTICULAR PURPOSE.  See the
-# GNU General Public License for more details.
-# 
-# You should have received a copy of the GNU General Public License
-# along with Sick Beard.  If not, see <http://www.gnu.org/licenses/>.
-
-import sys
-
-# we only need this for compiling an EXE and I will just always do that on 2.6+
-if sys.hexversion >= 0x020600F0:
-	from multiprocessing import Process, freeze_support
-
-
-import os
-import os.path
-import threading
-import time
-import signal
-import sqlite3
-import traceback
-import getopt
-
-import sickbeard
-
-from sickbeard import db
-from sickbeard.tv import TVShow
-from sickbeard import logger
-from sickbeard.common import *
-from sickbeard.version import SICKBEARD_VERSION
-
-from sickbeard.webserveInit import initWebServer
-
-from lib.configobj import ConfigObj
-
-signal.signal(signal.SIGINT, sickbeard.sig_handler)
-signal.signal(signal.SIGTERM, sickbeard.sig_handler)
-
-def loadShowsFromDB():
-
-	myDB = db.DBConnection()
-	sqlResults = myDB.select("SELECT * FROM tv_shows")
-	
-	myShowList = []
-	
-	for sqlShow in sqlResults:
-		try:
-			curShow = TVShow(sqlShow["location"])
-			curShow.saveToDB()
-			sickbeard.showList.append(curShow)
-		except Exception, e:
-			logger.log("There was an error creating the show in "+sqlShow["location"]+": "+str(e), logger.ERROR)
-			logger.log(traceback.format_exc(), logger.DEBUG)
-			
-		#TODO: make it update the existing shows if the showlist has something in it
-
-def main():
-
-	# do some preliminary stuff
-	sickbeard.MY_FULLNAME = os.path.normpath(os.path.abspath(sys.argv[0]))
-	sickbeard.MY_NAME = os.path.basename(sickbeard.MY_FULLNAME)
-	sickbeard.PROG_DIR = os.path.dirname(sickbeard.MY_FULLNAME)
-
-	config_file = os.path.join(sickbeard.PROG_DIR, "config.ini")
-
-	# need console logging for SickBeard.py and SickBeard-console.exe
-	consoleLogging = (not hasattr(sys, "frozen")) or (sickbeard.MY_NAME.lower().find('-console') > 0)
-
-	# rename the main thread
-	threading.currentThread().name = "MAIN"
-
-	try:
-<<<<<<< HEAD
-		opts, args = getopt.getopt(sys.argv[1:], "q", ['quiet', 'tvbinz'])
-=======
-		opts, args = getopt.getopt(sys.argv[1:], "qfp:", ['quiet', 'force-update', 'port='])
->>>>>>> db8c9214
-	except getopt.GetoptError:
-		print "Available options: --quiet, --forceupdate, --port"
-		sys.exit()
-	
-	forceUpdate = False
-	forcedPort = None
-	
-	for o, a in opts:
-		# for now we'll just silence the logging
-		if (o in ('-q', '--quiet')):
-			consoleLogging = False
-		# for now we'll just silence the logging
-		if (o in ('--tvbinz')):
-			sickbeard.SHOW_TVBINZ = True
-	
-		# should we update right away?
-		if (o in ('-f', '--forceupdate')):
-			forceUpdate = True
-	
-		# should we update right away?
-		if (o in ('-p', '--port')):
-			forcedPort = int(a)
-	
-	if consoleLogging:
-		print "Starting up Sick Beard "+SICKBEARD_VERSION+" from " + config_file
-	
-	# load the config and publish it to the sickbeard package
-	if not os.path.isfile(config_file):
-		logger.log("Unable to find config.ini, all settings will be default", logger.ERROR)
-
-	sickbeard.CFG = ConfigObj(config_file)
-
-	# initialize the config and our threads
-	sickbeard.initialize(consoleLogging=consoleLogging)
-
-	sickbeard.showList = []
-	
-	if forcedPort:
-		logger.log("Forcing web server to port "+str(forcedPort))
-		startPort = forcedPort
-	else:
-		startPort = sickbeard.WEB_PORT
-	
-	logger.log("Starting Sick Beard on http://localhost:"+str(startPort))
-
-	try:
-		initWebServer({
-<<<<<<< HEAD
-				'port':	  sickbeard.WEB_PORT,
-				'data_root': os.path.join(sickbeard.PROG_DIR, 'data'),
-				'web_root':  sickbeard.WEB_ROOT,
-				'log_dir':   sickbeard.LOG_DIR if sickbeard.WEB_LOG else None,
-				'username':  sickbeard.WEB_USERNAME,
-				'password':  sickbeard.WEB_PASSWORD,
-=======
-		        'port':      startPort,
-		        'data_root': os.path.join(sickbeard.PROG_DIR, 'data'),
-		        'web_root':  sickbeard.WEB_ROOT,
-		        'log_dir':   sickbeard.LOG_DIR if sickbeard.WEB_LOG else None,
-		        'username':  sickbeard.WEB_USERNAME,
-		        'password':  sickbeard.WEB_PASSWORD,
->>>>>>> db8c9214
-		})
-	except IOError:
-		logger.log("Unable to start web server, is something else running on port %d?" % sickbeard.WEB_PORT, logger.ERROR)
-		if sickbeard.LAUNCH_BROWSER:
-			logger.log("Launching browser and exiting", logger.ERROR)
-			sickbeard.launchBrowser()
-		sys.exit()
-
-	# build from the DB to start with
-	logger.log("Loading initial show list")
-	loadShowsFromDB()
-
-	# set up the lists
-	sickbeard.updateAiringList()
-	sickbeard.updateComingList()
-	sickbeard.updateMissingList()
-	
-	# fire up all our threads
-	sickbeard.start()
-
-	# launch browser if we're supposed to
-	if sickbeard.LAUNCH_BROWSER:
-		sickbeard.launchBrowser()
-
-	# start an update if we're supposed to
-	if forceUpdate:
-		sickbeard.showUpdateScheduler.action.run(force=True)
-
-	# stay alive while my threads do the work
-	while (True):
-		
-		time.sleep(1)
-	
-	return
-		
-if __name__ == "__main__":
-	if sys.hexversion >= 0x020600F0:
-		freeze_support()
-	main()
+# Author: Nic Wolfe <nic@wolfeden.ca>
+# URL: http://code.google.com/p/sickbeard/
+#
+# This file is part of Sick Beard.
+#
+# Sick Beard is free software: you can redistribute it and/or modify
+# it under the terms of the GNU General Public License as published by
+# the Free Software Foundation, either version 3 of the License, or
+# (at your option) any later version.
+#
+# Sick Beard is distributed in the hope that it will be useful,
+# but WITHOUT ANY WARRANTY; without even the implied warranty of
+# MERCHANTABILITY or FITNESS FOR A PARTICULAR PURPOSE.  See the
+# GNU General Public License for more details.
+# 
+# You should have received a copy of the GNU General Public License
+# along with Sick Beard.  If not, see <http://www.gnu.org/licenses/>.
+
+import sys
+
+# we only need this for compiling an EXE and I will just always do that on 2.6+
+if sys.hexversion >= 0x020600F0:
+	from multiprocessing import Process, freeze_support
+
+
+import os
+import os.path
+import threading
+import time
+import signal
+import sqlite3
+import traceback
+import getopt
+
+import sickbeard
+
+from sickbeard import db
+from sickbeard.tv import TVShow
+from sickbeard import logger
+from sickbeard.common import *
+from sickbeard.version import SICKBEARD_VERSION
+
+from sickbeard.webserveInit import initWebServer
+
+from lib.configobj import ConfigObj
+
+signal.signal(signal.SIGINT, sickbeard.sig_handler)
+signal.signal(signal.SIGTERM, sickbeard.sig_handler)
+
+def loadShowsFromDB():
+
+	myDB = db.DBConnection()
+	sqlResults = myDB.select("SELECT * FROM tv_shows")
+	
+	myShowList = []
+	
+	for sqlShow in sqlResults:
+		try:
+			curShow = TVShow(sqlShow["location"])
+			curShow.saveToDB()
+			sickbeard.showList.append(curShow)
+		except Exception, e:
+			logger.log("There was an error creating the show in "+sqlShow["location"]+": "+str(e), logger.ERROR)
+			logger.log(traceback.format_exc(), logger.DEBUG)
+			
+		#TODO: make it update the existing shows if the showlist has something in it
+
+def main():
+
+	# do some preliminary stuff
+	sickbeard.MY_FULLNAME = os.path.normpath(os.path.abspath(sys.argv[0]))
+	sickbeard.MY_NAME = os.path.basename(sickbeard.MY_FULLNAME)
+	sickbeard.PROG_DIR = os.path.dirname(sickbeard.MY_FULLNAME)
+
+	config_file = os.path.join(sickbeard.PROG_DIR, "config.ini")
+
+	# need console logging for SickBeard.py and SickBeard-console.exe
+	consoleLogging = (not hasattr(sys, "frozen")) or (sickbeard.MY_NAME.lower().find('-console') > 0)
+
+	# rename the main thread
+	threading.currentThread().name = "MAIN"
+
+	try:
+		opts, args = getopt.getopt(sys.argv[1:], "qfp:", ['quiet', 'force-update', 'port=', 'tvbinz'])
+	except getopt.GetoptError:
+		print "Available options: --quiet, --forceupdate, --port"
+		sys.exit()
+	
+	forceUpdate = False
+	forcedPort = None
+	
+	for o, a in opts:
+		# for now we'll just silence the logging
+		if (o in ('-q', '--quiet')):
+			consoleLogging = False
+		# for now we'll just silence the logging
+		if (o in ('--tvbinz')):
+			sickbeard.SHOW_TVBINZ = True
+	
+		# should we update right away?
+		if (o in ('-f', '--forceupdate')):
+			forceUpdate = True
+	
+		# should we update right away?
+		if (o in ('-p', '--port')):
+			forcedPort = int(a)
+	
+	if consoleLogging:
+		print "Starting up Sick Beard "+SICKBEARD_VERSION+" from " + config_file
+	
+	# load the config and publish it to the sickbeard package
+	if not os.path.isfile(config_file):
+		logger.log("Unable to find config.ini, all settings will be default", logger.ERROR)
+
+	sickbeard.CFG = ConfigObj(config_file)
+
+	# initialize the config and our threads
+	sickbeard.initialize(consoleLogging=consoleLogging)
+
+	sickbeard.showList = []
+	
+	if forcedPort:
+		logger.log("Forcing web server to port "+str(forcedPort))
+		startPort = forcedPort
+	else:
+		startPort = sickbeard.WEB_PORT
+	
+	logger.log("Starting Sick Beard on http://localhost:"+str(startPort))
+
+	try:
+		initWebServer({
+		        'port':      startPort,
+		        'data_root': os.path.join(sickbeard.PROG_DIR, 'data'),
+		        'web_root':  sickbeard.WEB_ROOT,
+		        'log_dir':   sickbeard.LOG_DIR if sickbeard.WEB_LOG else None,
+		        'username':  sickbeard.WEB_USERNAME,
+		        'password':  sickbeard.WEB_PASSWORD,
+		})
+	except IOError:
+		logger.log("Unable to start web server, is something else running on port %d?" % sickbeard.WEB_PORT, logger.ERROR)
+		if sickbeard.LAUNCH_BROWSER:
+			logger.log("Launching browser and exiting", logger.ERROR)
+			sickbeard.launchBrowser()
+		sys.exit()
+
+	# build from the DB to start with
+	logger.log("Loading initial show list")
+	loadShowsFromDB()
+
+	# set up the lists
+	sickbeard.updateAiringList()
+	sickbeard.updateComingList()
+	sickbeard.updateMissingList()
+	
+	# fire up all our threads
+	sickbeard.start()
+
+	# launch browser if we're supposed to
+	if sickbeard.LAUNCH_BROWSER:
+		sickbeard.launchBrowser()
+
+	# start an update if we're supposed to
+	if forceUpdate:
+		sickbeard.showUpdateScheduler.action.run(force=True)
+
+	# stay alive while my threads do the work
+	while (True):
+		
+		time.sleep(1)
+	
+	return
+		
+if __name__ == "__main__":
+	if sys.hexversion >= 0x020600F0:
+		freeze_support()
+	main()